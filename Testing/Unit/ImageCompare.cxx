--- conflicted
+++ resolved
@@ -61,13 +61,8 @@
   std::cout << "Loading baseline " << baselineFileName << std::endl;
 
   try {
-<<<<<<< HEAD
     baseline = itk::simple::ImageFileReader().SetFileName ( baselineFileName ).Execute();
-  } catch ( itk::ExceptionObject& e ) { 
-=======
-    baseline.reset ( itk::simple::ImageFileReader().SetFileName ( baselineFileName ).Execute() );
   } catch ( itk::ExceptionObject& e ) {
->>>>>>> 1844fe32
     mMessage = "ImageCompare: Failed to load image " + baselineFileName + " because: " + e.what();
     return false;
   }
@@ -78,17 +73,12 @@
     // Nothing else to do
     return true;
   }
-<<<<<<< HEAD
-    
-  if ( baseline.GetHeight() != centerSlice.GetHeight() 
-       || baseline.GetWidth() != centerSlice.GetWidth() 
+
+
+  if ( baseline.GetHeight() != centerSlice.GetHeight()
+       || baseline.GetWidth() != centerSlice.GetWidth()
        || baseline.GetDepth() != centerSlice.GetDepth() ) {
-=======
 
-  if ( baseline->GetHeight() != centerSlice->GetHeight()
-       || baseline->GetWidth() != centerSlice->GetWidth()
-       || baseline->GetDepth() != centerSlice->GetDepth() ) {
->>>>>>> 1844fe32
     mMessage = "ImageCompare: Image dimensions are different";
     return false;
   }
