
# Find tests generated in the binary directory
# To add a new file, just add it to this list.  Any GoogleTests inside will be automatically
# added to ctest.
set ( TestSource
  ImageTests.cxx
  CommonTests.cxx
  RegistrationTests.cxx
  IOTests.cxx
  TypeListsTests.cxx
  BasicFiltersTests.cxx
  LabelStatisticsTest.cxx
  sitkExceptionsTests.cxx
  itkHashImageFilterTest.cxx
  ImportImageTest.cxx
  CXXTests.cxx
  CSharpTests.cxx
  )

file(MAKE_DIRECTORY ${CMAKE_CURRENT_BINARY_DIR}/PythonTests)
file(MAKE_DIRECTORY ${CMAKE_CURRENT_BINARY_DIR}/LuaTests)
file(MAKE_DIRECTORY ${CMAKE_CURRENT_BINARY_DIR}/TclTests)
file(MAKE_DIRECTORY ${CMAKE_CURRENT_BINARY_DIR}/RTests)
file(MAKE_DIRECTORY ${CMAKE_CURRENT_BINARY_DIR}/RubyTests)
file(MAKE_DIRECTORY ${CMAKE_CURRENT_BINARY_DIR}/JavaTests/org/itk/simple/testing)
file(MAKE_DIRECTORY ${CMAKE_CURRENT_BINARY_DIR}/CSharpTests)

# Adjust Python to run in the virtualenv
set( PythonVirtualenvHome ${SimpleITK_BINARY_DIR}/Testing/Installation/PythonVirtualenv )
set( PYTHON_EXECUTABLE ${PythonVirtualenvHome}/bin/python )

#
# Glob for necessary template files up front, before the foreach loop over
# the filters:
#
file ( GLOB CXX_TEMPLATE_FILES "*Template*.cxx.in" )

if ( WRAP_LUA )
  file ( GLOB LUA_TEMPLATE_FILES "*Template*.lua.in" )
endif()

if ( WRAP_PYTHON )
  file ( GLOB PYTHON_TEMPLATE_FILES "*Template*py.in" )
endif()

if ( WRAP_TCL )
  file ( GLOB TCL_TEMPLATE_FILES "*Template*.tcl.in" )
endif()

if ( WRAP_R )
  file ( GLOB R_TEMPLATE_FILES "*Template*.R.in" )
endif()

if ( WRAP_RUBY )
  file ( GLOB RUBY_TEMPLATE_FILES "*Template*rb.in" )
endif()

if ( WRAP_JAVA )
  file ( GLOB JAVA_TEMPLATE_FILES "*Template*.java.in" )
endif()

if ( WRAP_CSHARP )
  file( GLOB CSHARP_TEMPLATE_FILES "*Template*.cs.in" )
endif()


#
# Generate code for the tests in different languages
#
foreach ( FILTERNAME ${GENERATED_FILTER_LIST} )

  # Set up some convenience variables
  set (filter_json_file ${SimpleITK_SOURCE_DIR}/Code/BasicFilters/json/${FILTERNAME}.json)
  set (template_expansion_script ${SimpleITK_SOURCE_DIR}/Utilities/ExpandTemplate.lua)
  set (template_include_dir ${SimpleITK_SOURCE_DIR}/TemplateComponents)

  set(OUTPUT_TEST_FILENAME "${SimpleITK_BINARY_DIR}/Testing/Unit/sitk${FILTERNAME}ImageFilterTest.cxx")
  add_custom_command (
    OUTPUT  ${OUTPUT_TEST_FILENAME}
    COMMAND lua ${template_expansion_script} test ${filter_json_file} ${SimpleITK_SOURCE_DIR}/Testing/Unit/sitk ${template_include_dir} TestTemplate.cxx.in "${OUTPUT_TEST_FILENAME}"
    DEPENDS ${filter_json_file} ${CXX_TEMPLATE_FILES}
    )
  set ( GENERATED_TEST_LIST ${GENERATED_TEST_LIST} "BasicFilters.${FILTERNAME}")
  set ( GENERATED_TEST_SOURCE ${GENERATED_TEST_SOURCE} ${OUTPUT_TEST_FILENAME})

  if ( WRAP_LUA )
    set(OUTPUT_TEST_FILENAME "${SimpleITK_BINARY_DIR}/Testing/Unit/LuaTests/${FILTERNAME}ImageFilterTest.lua")
    add_custom_command (
      OUTPUT "${OUTPUT_TEST_FILENAME}"
      COMMAND lua ${template_expansion_script} test ${filter_json_file} ${SimpleITK_SOURCE_DIR}/Testing/Unit/Lua ${template_include_dir} TestTemplate.lua.in "${OUTPUT_TEST_FILENAME}"
      DEPENDS ${filter_json_file} ${LUA_TEMPLATE_FILES}
      )
    set ( GENERATED_TEST_LIST ${GENERATED_TEST_LIST} "Lua.${FILTERNAME}")
    set ( WRAPPED_GENERATED_TEST_SOURCE ${WRAPPED_GENERATED_TEST_SOURCE} ${OUTPUT_TEST_FILENAME})
  endif()

  if ( WRAP_PYTHON )
    set(OUTPUT_TEST_FILENAME "${SimpleITK_BINARY_DIR}/Testing/Unit/PythonTests/${FILTERNAME}ImageFilterTest.py")
    add_custom_command (
      OUTPUT  "${OUTPUT_TEST_FILENAME}"
      COMMAND lua ${template_expansion_script} test ${filter_json_file} ${SimpleITK_SOURCE_DIR}/Testing/Unit/Python ${template_include_dir} TestTemplate.py.in "${OUTPUT_TEST_FILENAME}"
      DEPENDS ${filter_json_file} ${PYTHON_TEMPLATE_FILES}
      )
    set ( GENERATED_TEST_LIST ${GENERATED_TEST_LIST} "Python.${FILTERNAME}")
    set ( WRAPPED_GENERATED_TEST_SOURCE ${WRAPPED_GENERATED_TEST_SOURCE} ${OUTPUT_TEST_FILENAME})
  endif()

  if ( WRAP_TCL )
    set(OUTPUT_TEST_FILENAME "${SimpleITK_BINARY_DIR}/Testing/Unit/TclTests/${FILTERNAME}ImageFilterTest.tcl")
    add_custom_command (
      OUTPUT  "${OUTPUT_TEST_FILENAME}"
      COMMAND lua ${template_expansion_script} test ${filter_json_file} ${SimpleITK_SOURCE_DIR}/Testing/Unit/Tcl ${template_include_dir} TestTemplate.tcl.in "${OUTPUT_TEST_FILENAME}"
      DEPENDS ${filter_json_file} ${TCL_TEMPLATE_FILES}
      )
    set ( GENERATED_TEST_LIST ${GENERATED_TEST_LIST} "Tcl.${FILTERNAME}")
    set ( WRAPPED_GENERATED_TEST_SOURCE ${WRAPPED_GENERATED_TEST_SOURCE} ${OUTPUT_TEST_FILENAME})
  endif()

  if ( WRAP_R )
    set(OUTPUT_TEST_FILENAME "${SimpleITK_BINARY_DIR}/Testing/Unit/RTests/${FILTERNAME}ImageFilterTest.R")
    add_custom_command (
      OUTPUT  "${OUTPUT_TEST_FILENAME}"
      COMMAND lua ${template_expansion_script} test ${filter_json_file} ${SimpleITK_SOURCE_DIR}/Testing/Unit/R ${template_include_dir} TestTemplate.R.in "${OUTPUT_TEST_FILENAME}"
      DEPENDS ${filter_json_file} ${R_TEMPLATE_FILES}
      )
    set ( GENERATED_TEST_LIST ${GENERATED_TEST_LIST} "R.${FILTERNAME}")
    set ( WRAPPED_GENERATED_TEST_SOURCE ${WRAPPED_GENERATED_TEST_SOURCE} ${OUTPUT_TEST_FILENAME})
  endif()

  if ( WRAP_RUBY )
    set(OUTPUT_TEST_FILENAME "${SimpleITK_BINARY_DIR}/Testing/Unit/RubyTests/${FILTERNAME}ImageFilterTest.rb")
    add_custom_command (
      OUTPUT  "${OUTPUT_TEST_FILENAME}"
      COMMAND lua ${template_expansion_script} test ${filter_json_file} ${SimpleITK_SOURCE_DIR}/Testing/Unit/Ruby ${template_include_dir} TestTemplate.rb.in "${OUTPUT_TEST_FILENAME}"
      DEPENDS ${filter_json_file} ${RUBY_TEMPLATE_FILES}
      )
    set ( GENERATED_TEST_LIST ${GENERATED_TEST_LIST} "Ruby.${FILTERNAME}")
    set ( WRAPPED_GENERATED_TEST_SOURCE ${WRAPPED_GENERATED_TEST_SOURCE} ${OUTPUT_TEST_FILENAME})
  endif()

  # Java Tests
  if ( WRAP_JAVA )
    set(OUTPUT_TEST_FILENAME "${SimpleITK_BINARY_DIR}/Testing/Unit/JavaTests/org/itk/simple/testing/${FILTERNAME}ImageFilterTest.java")
    add_custom_command (
      OUTPUT  "${OUTPUT_TEST_FILENAME}"
      COMMAND lua ${template_expansion_script} test ${filter_json_file} ${SimpleITK_SOURCE_DIR}/Testing/Unit/Java ${template_include_dir} TestTemplate.java.in "${OUTPUT_TEST_FILENAME}"
      COMMAND ${Java_JAVAC_EXECUTABLE} -classpath ${SimpleITK_BINARY_DIR}/Wrapping/org.itk.simple.jar ${SimpleITK_BINARY_DIR}/Testing/Unit/JavaTests/org/itk/simple/testing/${FILTERNAME}ImageFilterTest.java
      DEPENDS ${filter_json_file} ${JAVA_TEMPLATE_FILES} SimpleITKJava
      )
    set ( GENERATED_TEST_LIST ${GENERATED_TEST_LIST} "Java.${FILTERNAME}")
    set ( WRAPPED_GENERATED_TEST_SOURCE ${WRAPPED_GENERATED_TEST_SOURCE} ${OUTPUT_TEST_FILENAME})
  endif()

  # C# Tests
  if ( WRAP_CSHARP )
    set( OUTPUT_TEST_FILENAME "${SimpleITK_BINARY_DIR}/Testing/Unit/CSharpTests/Test${FILTERNAME}ImageFilter.cs" )
    set( csharp_compiler_safe ${CSHARP_COMPILER} )
    if ( WIN32 )
      string( REPLACE "/" "\\" OUTPUT_TEST_FILENAME_SAFE ${OUTPUT_TEST_FILENAME} )
      if ( csharp_compiler_safe MATCHES "bat" )
        set( csharp_compiler_safe call ${CSHARP_COMPILER} )
      endif ( csharp_compiler_safe MATCHES "bat" )
    else ( UNIX )
      string( REPLACE "\\" "/" OUTPUT_TEST_FILENAME_SAFE ${OUTPUT_TEST_FILENAME} )
    endif ( WIN32 )
    add_custom_command (
      OUTPUT "${OUTPUT_TEST_FILENAME}"
      COMMAND lua ${template_expansion_script} test ${filter_json_file} ${SimpleITK_SOURCE_DIR}/Testing/Unit/CSharp ${template_include_dir} TestTemplate.cs.in "${OUTPUT_TEST_FILENAME}"
      COMMAND ${csharp_compiler_safe}
        /t:exe /platform:${CSHARP_PLATFORM}
        /lib:${CSHARP_BINARY_DIRECTORY} /reference:System.dll /reference:SimpleITKCSharpManaged.dll
        /out:${CSHARP_BINARY_DIRECTORY}/Test${FILTERNAME}ImageFilter.exe ${OUTPUT_TEST_FILENAME_SAFE}
      DEPENDS ${filter_json_file} ${CSHARP_TEMPLATE_FILES}
      )
    set ( GENERATED_TEST_LIST ${GENERATED_TEST_LIST} "CSharp.${FILTERNAME}")
    set ( WRAPPED_GENERATED_TEST_SOURCE ${WRAPPED_GENERATED_TEST_SOURCE} ${OUTPUT_TEST_FILENAME})
  endif()

endforeach()

# Build Google Test
find_package(Threads)
if (CMAKE_USE_PTHREADS_INIT)  # The pthreads library is available.
  set(cxx_base_flags "${cxx_base_flags} -DGTEST_HAS_PTHREAD=1")
endif()

# The gtest include file directories.
SET(GTEST_INCLUDE_DIRS "${CMAKE_CURRENT_SOURCE_DIR}/GoogleTest" PARENT_SCOPE)

# The gtest library directories.
SET(GTEST_LIBRARY_DIRS "${CMAKE_CURRENT_BINARY_DIR}" PARENT_SCOPE)

# Test data directory
set(TEST_HARNESS_TEMP_DIRECTORY ${SimpleITK_BINARY_DIR}/Testing/Temporary)
set(TEST_HARNESS_DATA_DIRECTORY ${SimpleITK_SOURCE_DIR}/Testing/Data)

# Set some variables
configure_file(${CMAKE_CURRENT_SOURCE_DIR}/SimpleITKTestHarnessPaths.h.in
               ${CMAKE_CURRENT_BINARY_DIR}/SimpleITKTestHarnessPaths.h ESCAPE_QUOTES)

# Build Google Testing
set ( GTestSource
  GoogleTest/gtest/gtest-all.cc
)
include_directories ( GoogleTest ${CMAKE_CURRENT_SOURCE_DIR} ${CMAKE_CURRENT_BINARY_DIR})

add_library(gtest ${GTestSource})
if (CMAKE_USE_PTHREADS_INIT)
  target_link_libraries(gtest ${CMAKE_THREAD_LIBS_INIT})
endif()

include_directories ( ${SimpleITK_INCLUDE_DIRS} )

add_custom_target(WrappedGeneratedTests ALL
  DEPENDS ${WRAPPED_GENERATED_TEST_SOURCE}
)

# Add org.itk.simple.jar dependency if necessary
if( WRAP_JAVA )
  add_dependencies(WrappedGeneratedTests org_itk_simple_jar)
endif()

# Add C# dependency if necessary
if( WRAP_CSHARP )
  add_dependencies(WrappedGeneratedTests SimpleITKCSharpManaged)
endif()

add_executable(SimpleITKUnitTestDriver
  SimpleITKUnitTestDriver.cxx ${TestSource} ImageCompare.cxx
  ${GENERATED_TEST_SOURCE}
)
target_link_libraries ( SimpleITKUnitTestDriver gtest ${SimpleITK_LIBRARIES} )

# Add all the tests by parsing the source code
# This macro searches for GoogleTest macros and adds them as test automatically
macro(ADD_GOOGLE_TESTS target)
  # Add the generated tests
  set ( AllTestsHits ${GENERATED_TEST_LIST} )
  set ( LongTestsHits "" )

  foreach ( source ${ARGN} )
    file(READ "${source}" contents)

    # Find all test and long test lists
    string(REGEX MATCHALL "TEST_?F?\\(([A-Za-z_0-9 ,_]+)\\) /\\* Long \\*/" LongTests ${contents})
    string(REGEX MATCHALL "TEST_?F?\\(([A-Za-z_0-9 ,_]+)\\)" AllTests ${contents})

    # Convert the C++ code into a short test name
    foreach(hit ${AllTests})
      string(REGEX REPLACE ".*\\(( *[A-Za-z_0-9]+)[, ]*([A-Za-z_0-9]+) *\\).*" "\\1.\\2" test_name ${hit})
      set ( AllTestsHits ${AllTestsHits} ${test_name} )
    endforeach()
    foreach(hit ${LongTests})
      string(REGEX REPLACE ".*\\(( *[A-Za-z_0-9]+)[, ]*([A-Za-z_0-9]+) *\\).*" "\\1.\\2" test_name ${hit})
      set ( LongTestsHits ${LongTestsHits} ${test_name} )
    endforeach()
  endforeach()

  # If we are not running the long tests, remove them from the AllTests list
  if ( NOT RUN_LONG_TESTS )
    foreach ( test ${LongTestsHits} )
      list ( REMOVE_ITEM AllTestsHits ${test} )
    endforeach()
  endif ()

  list ( SORT AllTestsHits )
  list ( REMOVE_DUPLICATES AllTestsHits )
  # Add all the remaining tests to CTest's test list
  foreach(hit ${AllTestsHits})
    # message ( STATUS "Adding test ${target} --gtest_filter=${hit}" )
    add_test(NAME ${hit} COMMAND ${target} --gtest_filter=${hit})
  endforeach()
endmacro()

# Here we add all the tests
add_google_tests(SimpleITKUnitTestDriver ${TestSource})

<<<<<<< HEAD
=======

>>>>>>> c787fe2c
#######################################################
#
# Tests which use the itkTestDriver
#
#######################################################

set( ITK_TEST_DRIVER  "itkTestDriver" )


if ( WRAP_JAVA )

  #
  # This is a macro which set up the enviroment for executing JAVA examples and tests
  #
  macro(add_java_test name java_file)

    # the root is with out extension or path, it is also assumed to the the name of the main class
    get_filename_component( _java_class ${java_file} NAME_WE )
    set( _java_file_class "${_java_class}.class" )

    if(WIN32)
      set( _JAVA_LIBRARY_PATH "${CMAKE_LIBRARY_OUTPUT_DIRECTORY}/$<CONFIGURATION>" )
      set( _JAVA_CLASSPATH "${SimpleITK_BINARY_DIR}/Wrapping/org.itk.simple.jar;${CMAKE_CURRENT_BINARY_DIR}/$<CONFIGURATION>" )
    else(WIN32)
      set( _JAVA_LIBRARY_PATH "${CMAKE_LIBRARY_OUTPUT_DIRECTORY}" )
      set( _JAVA_CLASSPATH "${SimpleITK_BINARY_DIR}/Wrapping/org.itk.simple.jar:${CMAKE_CURRENT_BINARY_DIR}" )
    endif(WIN32)

    add_custom_command(
      OUTPUT "${CMAKE_CURRENT_BINARY_DIR}/${_java_file_class}"
      COMMAND "${Java_JAVAC_EXECUTABLE}"
      ARGS -classpath "${_JAVA_CLASSPATH}"
      -d "${CMAKE_CURRENT_BINARY_DIR}"
      "${java_file}"
      DEPENDS ${java_file} SimpleITKJava org_itk_simple_jar
      )

    list( APPEND compiled_java_tests "${CMAKE_CURRENT_BINARY_DIR}/${_java_file_class}")

    add_test(NAME Java.${name}
      COMMAND "${ITK_TEST_DRIVER}"
      "${Java_JAVA_EXECUTABLE}"
      "-Djava.library.path=${_JAVA_LIBRARY_PATH}"
      "-classpath" "${_JAVA_CLASSPATH}"
      "${_java_class}"
      ${ARGN}
      )
  endmacro()


  #
  # JAVA Examples
  #
  add_java_test( Example.SimpleGaussian
    "${SimpleITK_SOURCE_DIR}/Examples/SimpleGaussian.java"
    "${TEST_HARNESS_DATA_DIRECTORY}/Input/RA-Short.nrrd"
    "2.0"
    "${TEST_HARNESS_TEMP_DIRECTORY}/Java.SimpleGaussian.nrrd" )

# This test currently does not compile or work
#
#  add_java_test( Example.ImageConnection
#    "${SimpleITK_SOURCE_DIR}/Examples/ImageConnection.java" )


  # after all add_java_tests are called, form a target so all the code
  # is built
  add_custom_target( CompileJavaTests ALL DEPENDS ${compiled_java_tests} )

endif ( WRAP_JAVA )

if ( WRAP_PYTHON )

  #
  # This is a macro which set up the enviroment for executing python examples and tests
  #
  macro(add_python_test name)

    set(command "${PYTHON_EXECUTABLE}")

    # add extra command which may be needed on some systems
    if(CMAKE_OSX_ARCHITECTURES)
      list(GET CMAKE_OSX_ARCHITECTURES 0 test_arch)
      set(command arch -${test_arch} ${command})
    endif()

    add_test(NAME Python.${name}
      COMMAND "${ITK_TEST_DRIVER}"
<<<<<<< HEAD
      --add-before-env PYTHONPATH "${SimpleITK_BINARY_DIR}/$<CONFIGURATION>/Wrapping"
      --add-before-env PYTHONPATH "${SimpleITK_BINARY_DIR}/Wrapping"
      --add-before-env PYTHONPATH "${CMAKE_LIBRARY_OUTPUT_DIRECTORY}/$<CONFIGURATION>"
      --add-before-env PYTHONPATH "${CMAKE_LIBRARY_OUTPUT_DIRECTORY}"
=======
>>>>>>> c787fe2c
      ${command}
      ${ARGN}
      )
  endmacro()

  #
  # Python Examples
  #
  add_python_test( Example.SimpleGaussian
    "${SimpleITK_SOURCE_DIR}/Examples/SimpleGaussian.py"
    "${TEST_HARNESS_DATA_DIRECTORY}/Input/RA-Short.nrrd"
    "2.0"
    "${TEST_HARNESS_TEMP_DIRECTORY}/Python.SimpleGaussian.nrrd" )

  add_python_test( Example.SimpleGaussianProcedural
    "${SimpleITK_SOURCE_DIR}/Examples/SimpleGaussianProcedural.py"
    "${TEST_HARNESS_DATA_DIRECTORY}/Input/RA-Short.nrrd"
    "2.0"
    "${TEST_HARNESS_TEMP_DIRECTORY}/Python.SimpleGaussian.nrrd" )

  add_python_test( Example.ImageCreateAndSet
    "${SimpleITK_SOURCE_DIR}/Examples/ImageCreateAndSet.py" )

  add_python_test( Example.CannyEdge
    "${SimpleITK_SOURCE_DIR}/Examples/CannyEdge.py"
    "${TEST_HARNESS_DATA_DIRECTORY}/Input/OAS1_0001_MR1_mpr-1_anon.nrrd" )

  add_python_test( Example.ExtractSlice
    "${SimpleITK_SOURCE_DIR}/Examples/ExtractSlice.py"
    "${TEST_HARNESS_DATA_DIRECTORY}/Input/OAS1_0001_MR1_mpr-1_anon.nrrd"
    "30"
    "${TEST_HARNESS_TEMP_DIRECTORY}/Python.ExtractSlice.nrrd")

  add_python_test( Example.BoarderSegmentation
    "${SimpleITK_SOURCE_DIR}/Examples/BoarderSegmentation.py"
    "${TEST_HARNESS_DATA_DIRECTORY}/Input/OAS1_0001_MR1_mpr-1_anon.nrrd"
    "${TEST_HARNESS_TEMP_DIRECTORY}/Python.BoarderSegmentation.nrrd"
    "5000"
    "150" )

 add_python_test( Example.N4BiasFieldCorrection
    "${SimpleITK_SOURCE_DIR}/Examples/N4BiasFieldCorrection.py"
    "${TEST_HARNESS_DATA_DIRECTORY}/Input/cthead1.png"
    "${TEST_HARNESS_TEMP_DIRECTORY}/Python.Example.N4BiasFieldCorrection.nrrd"
    "1"
    "${TEST_HARNESS_DATA_DIRECTORY}/Input/2th_cthead1.png"
    "20"
    "2" )


  #
  # Python Tests
  #
  add_python_test( Test.ImageTest
    "${SimpleITK_SOURCE_DIR}/Testing/Unit/ImageTest.py" )

  add_python_test( Test.IOTest
    "${SimpleITK_SOURCE_DIR}/Testing/Unit/IOTest.py" )

  add_python_test( Test.Numpy
    "${SimpleITK_SOURCE_DIR}/Testing/Unit/NumpyArrayConversionTest.py" )

endif( WRAP_PYTHON )


if ( WRAP_LUA )

  #
  # This is a macro which set up the enviroment for executing lua examples and tests
  #
  macro(add_lua_test name)

    set(command "$<TARGET_FILE:SimpleITKLua>")

    # add extra command which may be needed on some systems
    if(CMAKE_OSX_ARCHITECTURES)
      list(GET CMAKE_OSX_ARCHITECTURES 0 test_arch)
      set(command arch -${test_arch} ${command})
    endif()

    add_test(NAME Lua.${name}
      COMMAND "${ITK_TEST_DRIVER}"
      ${command}
      ${ARGN}
      )
  endmacro()


  #
  # Lua Examples
  #
  add_lua_test( Example.SimpleGaussian
    "${SimpleITK_SOURCE_DIR}/Examples/SimpleGaussian.lua"
    "${TEST_HARNESS_DATA_DIRECTORY}/Input/RA-Short.nrrd"
    "2.0"
    "${TEST_HARNESS_TEMP_DIRECTORY}/Lua.SimpleGaussian.nrrd" )
  
endif ( WRAP_LUA )

if ( WRAP_RUBY )

  #
  # This is a macro which set up the enviroment for executing ruby examples and tests
  #
  macro(add_ruby_test name)

    set(command "${RUBY_EXECUTABLE}")

    # add extra command which may be needed on some systems
    if(CMAKE_OSX_ARCHITECTURES)
      list(GET CMAKE_OSX_ARCHITECTURES 0 test_arch)
      set(command arch -${test_arch} ${command})
    endif()

    add_test(NAME Ruby.${name}
      COMMAND "${ITK_TEST_DRIVER}"
      --add-before-env RUBYLIB "${CMAKE_LIBRARY_OUTPUT_DIRECTORY}/$<CONFIGURATION>"
      --add-before-env RUBYLIB "${CMAKE_LIBRARY_OUTPUT_DIRECTORY}"
      ${command}
      ${ARGN}
      )
  endmacro()


  #
  # Ruby Examples
  #
  add_ruby_test( Example.SimpleGaussian
    "${SimpleITK_SOURCE_DIR}/Examples/SimpleGaussian.rb"
    "${TEST_HARNESS_DATA_DIRECTORY}/Input/RA-Short.nrrd"
    "2.0"
    "${TEST_HARNESS_TEMP_DIRECTORY}/Ruby.SimpleGaussian.nrrd" )

endif ( WRAP_RUBY )


if ( WRAP_TCL )

  #
  # This is a macro which set up the enviroment for executing TCL examples and tests
  #
  macro(add_tcl_test name)


    set(command "$<TARGET_FILE:SimpleITKTclsh>")

    # add extra command which may be needed on some systems
    if(CMAKE_OSX_ARCHITECTURES)
      list(GET CMAKE_OSX_ARCHITECTURES 0 test_arch)
      set(command arch -${test_arch} ${command})
    endif()

    add_test(NAME Tcl.${name}
      COMMAND "${ITK_TEST_DRIVER}"
      ${command}
      ${ARGN}
      )
  endmacro()


  #
  # TCL Examples
  #
  add_tcl_test( Example.SimpleGaussian
    "${SimpleITK_SOURCE_DIR}/Examples/SimpleGaussian.tcl"
    "${TEST_HARNESS_DATA_DIRECTORY}/Input/RA-Short.nrrd"
    "2.0"
    "${TEST_HARNESS_TEMP_DIRECTORY}/Tcl.SimpleGaussian.nrrd" )

endif ( WRAP_TCL )<|MERGE_RESOLUTION|>--- conflicted
+++ resolved
@@ -275,10 +275,7 @@
 # Here we add all the tests
 add_google_tests(SimpleITKUnitTestDriver ${TestSource})
 
-<<<<<<< HEAD
-=======
-
->>>>>>> c787fe2c
+
 #######################################################
 #
 # Tests which use the itkTestDriver
@@ -367,13 +364,6 @@
 
     add_test(NAME Python.${name}
       COMMAND "${ITK_TEST_DRIVER}"
-<<<<<<< HEAD
-      --add-before-env PYTHONPATH "${SimpleITK_BINARY_DIR}/$<CONFIGURATION>/Wrapping"
-      --add-before-env PYTHONPATH "${SimpleITK_BINARY_DIR}/Wrapping"
-      --add-before-env PYTHONPATH "${CMAKE_LIBRARY_OUTPUT_DIRECTORY}/$<CONFIGURATION>"
-      --add-before-env PYTHONPATH "${CMAKE_LIBRARY_OUTPUT_DIRECTORY}"
-=======
->>>>>>> c787fe2c
       ${command}
       ${ARGN}
       )
