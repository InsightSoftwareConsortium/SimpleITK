

# To add a new file, just add it to this list
set ( TestSource
  ImageTests.cxx
  IOTests.cxx
  )

# Build Google Test
find_package(Threads)
if (CMAKE_USE_PTHREADS_INIT)  # The pthreads library is available.
  set(cxx_base_flags "${cxx_base_flags} -DGTEST_HAS_PTHREAD=1")
endif()

# The gtest include file directories.
SET(GTEST_INCLUDE_DIRS "${CMAKE_CURRENT_SOURCE_DIR}/GoogleTest" PARENT_SCOPE)

# The gtest library directories.
SET(GTEST_LIBRARY_DIRS "${CMAKE_CURRENT_BINARY_DIR}" PARENT_SCOPE)

# Test data directory
FIND_PATH(ITK_DATA_ROOT ITKData.readme ${ITKTesting_SOURCE_DIR}/Data $ENV{ITK_DATA_ROOT})
set(TEST_HARNESS_TEMP_DIRECTORY ${SimpleITK_BINARY_DIR}/Temporary)
set(TEST_HARNESS_DATA_DIRECTORY ${ITK_DATA_ROOT})

# Set some variables
configure_file(${CMAKE_CURRENT_SOURCE_DIR}/SimpleITKTestHarnessPaths.h.in
               ${CMAKE_CURRENT_BINARY_DIR}/SimpleITKTestHarnessPaths.h ESCAPE_QUOTES)

# Build Google Testing
set ( GTestSource
  GoogleTest/gtest/gtest-all.cc
)
include_directories ( GoogleTest ${CMAKE_CURRENT_SOURCE_DIR} ${CMAKE_CURRENT_BINARY_DIR})

add_library(gtest ${GTestSource})
link_libraries(gtest)
if (CMAKE_USE_PTHREADS_INIT)
  target_link_libraries(gtest ${CMAKE_THREAD_LIBS_INIT})
endif()


<<<<<<< HEAD
set ( TestSource
  SimpleITKImageTests.cxx
  SimpleITKTypeListTests.cxx
  )

=======
>>>>>>> 32cc28b2
include_directories ( ${SimpleITK_INCLUDE_DIR} )
add_executable(SimpleITKUnitTestDriver 
  SimpleITKUnitTestDriver.cxx ${TestSource} )
target_link_libraries ( SimpleITKUnitTestDriver ${ITK_LIBRARIES} ${SimpleITK_LIBRARIES} )

# Add all the tests by parsing the source code
# This macro searches for GoogleTest macros and adds them as test automatically
macro(ADD_GOOGLE_TESTS executable)
  foreach ( source ${ARGN} )
    file(READ "${source}" contents)

    # Find all test and long test lists
    string(REGEX MATCHALL "TEST_?F?\\(([A-Za-z_0-9 ,_]+)\\) /\\* Long \\*/" LongTests ${contents})
    string(REGEX MATCHALL "TEST_?F?\\(([A-Za-z_0-9 ,_]+)\\)" AllTests ${contents})

    # Convert the C++ code into a short test name
    set ( AllTestsHits "" )
    foreach(hit ${AllTests})
      string(REGEX REPLACE ".*\\(([A-Za-z_0-9]+)[, ]*([A-Za-z_0-9]+)\\).*" "\\1.\\2" test_name ${hit})
      set ( AllTestsHits ${AllTestsHits} ${test_name} )
    endforeach()
    set ( LongTestsHits "" )
    foreach(hit ${LongTests})
      string(REGEX REPLACE ".*\\(([A-Za-z_0-9]+)[, ]*([A-Za-z_0-9]+)\\).*" "\\1.\\2" test_name ${hit})
      set ( LongTestsHits ${LongTestsHits} ${test_name} )
    endforeach()
    

    # If we are not running the long tests, remove them from the AllTests list
    if ( NOT RUN_LONG_TESTS )
      foreach ( test ${LongTestsHits} )
        list ( REMOVE_ITEM AllTestsHits ${test} )
      endforeach()
    endif ()

    list ( SORT AllTestsHits )
    # Add all the remaining tests to CTest's test list
    foreach(hit ${AllTestsHits})
      message ( STATUS "Adding test ${executable} ${hit} ${TEST_HARNESS_DATA_DIRECTORY} ${TEST_HARNESS_TEMP_DIRECTORY}" )
      add_test(${hit} ${executable} --gtest_filter=${hit} ${TEST_HARNESS_DATA_DIRECTORY} ${TEST_HARNESS_TEMP_DIRECTORY})
    endforeach(hit)
  endforeach()
endmacro()



# Here we add all the tests
add_google_tests ( ${EXECUTABLE_OUTPUT_PATH}/SimpleITKUnitTestDriver ${TestSource})<|MERGE_RESOLUTION|>--- conflicted
+++ resolved
@@ -40,14 +40,6 @@
 endif()
 
 
-<<<<<<< HEAD
-set ( TestSource
-  SimpleITKImageTests.cxx
-  SimpleITKTypeListTests.cxx
-  )
-
-=======
->>>>>>> 32cc28b2
 include_directories ( ${SimpleITK_INCLUDE_DIR} )
 add_executable(SimpleITKUnitTestDriver 
   SimpleITKUnitTestDriver.cxx ${TestSource} )
