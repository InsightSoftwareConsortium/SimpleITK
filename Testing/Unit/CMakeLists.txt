

# To add a new file, just add it to this list
set ( TestSource
  ImageTests.cxx
  IOTests.cxx
  )




# Build Google Test
find_package(Threads)
if (CMAKE_USE_PTHREADS_INIT)  # The pthreads library is available.
  set(cxx_base_flags "${cxx_base_flags} -DGTEST_HAS_PTHREAD=1")
endif()

# The gtest include file directories.
SET(GTEST_INCLUDE_DIRS "${CMAKE_CURRENT_SOURCE_DIR}/GoogleTest" PARENT_SCOPE)

# The gtest library directories.
SET(GTEST_LIBRARY_DIRS "${CMAKE_CURRENT_BINARY_DIR}" PARENT_SCOPE)

# Test data directory
FIND_PATH(ITK_DATA_ROOT ITKData.readme ${ITKTesting_SOURCE_DIR}/Data $ENV{ITK_DATA_ROOT})
set(TEST_HARNESS_TEMP_DIRECTORY ${SimpleITK_BINARY_DIR}/Temporary)
set(TEST_HARNESS_DATA_DIRECTORY ${ITK_DATA_ROOT})

# Set some variables
configure_file(${CMAKE_CURRENT_SOURCE_DIR}/SimpleITKTestHarnessPaths.h.in
               ${CMAKE_CURRENT_BINARY_DIR}/SimpleITKTestHarnessPaths.h ESCAPE_QUOTES)

# Build Google Testing
set ( GTestSource
  GoogleTest/gtest/gtest-all.cc
)
include_directories ( GoogleTest ${CMAKE_CURRENT_SOURCE_DIR} ${CMAKE_CURRENT_BINARY_DIR})

add_library(gtest ${GTestSource})
link_libraries(gtest)
if (CMAKE_USE_PTHREADS_INIT)
  target_link_libraries(gtest ${CMAKE_THREAD_LIBS_INIT})
endif()


<<<<<<< HEAD
set ( TestSource
  SimpleITKImageTests.cxx
  )

=======
>>>>>>> 4532f0c2
include_directories ( ${SimpleITK_INCLUDE_DIR} )
add_executable(SimpleITKUnitTestDriver 
  SimpleITKUnitTestDriver.cxx ${TestSource} )
target_link_libraries ( SimpleITKUnitTestDriver ${ITK_LIBRARIES} ${SimpleITK_LIBRARIES} )

# Add all the tests by parsing the source code
# This macro searches for GoogleTest macros and adds them as test automatically
macro(ADD_GOOGLE_TESTS executable)
  foreach ( source ${ARGN} )
    file(READ "${source}" contents)

    # Find all test and long test lists
    string(REGEX MATCHALL "TEST_?F?\\(([A-Za-z_0-9 ,]+)\\) /\\* Long \\*/" LongTests ${contents})
    string(REGEX MATCHALL "TEST_?F?\\(([A-Za-z_0-9 ,]+)\\)" AllTests ${contents})

    # Convert the C++ code into a short test name
    set ( AllTestsHits "" )
    foreach(hit ${AllTests})
      string(REGEX REPLACE ".*\\(([A-Za-z_0-9]+)[, ]*([A-Za-z_0-9]+)\\).*" "\\1.\\2" test_name ${hit})
      set ( AllTestsHits ${AllTestsHits} ${test_name} )
    endforeach()
    set ( LongTestsHits "" )
    foreach(hit ${LongTests})
      string(REGEX REPLACE ".*\\(([A-Za-z_0-9]+)[, ]*([A-Za-z_0-9]+)\\).*" "\\1.\\2" test_name ${hit})
      set ( LongTestsHits ${LongTestsHits} ${test_name} )
    endforeach()
    

    # If we are not running the long tests, remove them from the AllTests list
    if ( NOT RUN_LONG_TESTS )
      foreach ( test ${LongTestsHits} )
        list ( REMOVE_ITEM AllTestsHits ${test} )
      endforeach()
    endif ()

    list ( SORT AllTestsHits )
    # Add all the remaining tests to CTest's test list
    foreach(hit ${AllTestsHits})
      message ( STATUS "Adding test ${executable} ${hit} ${TEST_HARNESS_DATA_DIRECTORY} ${TEST_HARNESS_TEMP_DIRECTORY}" )
      add_test(${hit} ${executable} --gtest_filter=${hit} ${TEST_HARNESS_DATA_DIRECTORY} ${TEST_HARNESS_TEMP_DIRECTORY})
    endforeach(hit)
  endforeach()
endmacro()



# Here we add all the tests
add_google_tests ( ${EXECUTABLE_OUTPUT_PATH}/SimpleITKUnitTestDriver ${TestSource})<|MERGE_RESOLUTION|>--- conflicted
+++ resolved
@@ -5,9 +5,6 @@
   ImageTests.cxx
   IOTests.cxx
   )
-
-
-
 
 # Build Google Test
 find_package(Threads)
@@ -43,13 +40,6 @@
 endif()
 
 
-<<<<<<< HEAD
-set ( TestSource
-  SimpleITKImageTests.cxx
-  )
-
-=======
->>>>>>> 4532f0c2
 include_directories ( ${SimpleITK_INCLUDE_DIR} )
 add_executable(SimpleITKUnitTestDriver 
   SimpleITKUnitTestDriver.cxx ${TestSource} )
