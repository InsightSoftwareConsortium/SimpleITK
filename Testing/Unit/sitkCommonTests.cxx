/*=========================================================================
*
*  Copyright Insight Software Consortium
*
*  Licensed under the Apache License, Version 2.0 (the "License");
*  you may not use this file except in compliance with the License.
*  You may obtain a copy of the License at
*
*         http://www.apache.org/licenses/LICENSE-2.0.txt
*
*  Unless required by applicable law or agreed to in writing, software
*  distributed under the License is distributed on an "AS IS" BASIS,
*  WITHOUT WARRANTIES OR CONDITIONS OF ANY KIND, either express or implied.
*  See the License for the specific language governing permissions and
*  limitations under the License.
*
*=========================================================================*/
#include <SimpleITKTestHarness.h>

#include <sitkConditional.h>
<<<<<<< HEAD

#include <sitkKernel.h>
=======
#include <sitkCommand.h>
#include <sitkFunctionCommand.h>
#include <sitkCastImageFilter.h>
>>>>>>> 9fb0e16c

TEST( ConditionalTest, ConditionalTest1 ) {

  // a quick check to make sure the conditional works
  typedef itk::simple::Conditional<true, int, float>::Type IntType;
  typedef itk::simple::Conditional<false, int, float>::Type FloatType;


  EXPECT_EQ ( typeid( IntType ).name(), typeid( int ).name() );
  EXPECT_EQ ( typeid( FloatType ).name(), typeid( float ).name() );

  return;

}

<<<<<<< HEAD
TEST( Kernel, Test1 )
{
  // Test print of KernelEnum with output operator
  namespace sitk = itk::simple;

  std::stringstream ss;
  ss << sitk::sitkAnnulus;
  EXPECT_EQ("Annulus", ss.str());
  ss.str("");
  ss << sitk::sitkBall;
  EXPECT_EQ("Ball", ss.str());
  ss.str("");
  ss << sitk::sitkBox;
  EXPECT_EQ("Box", ss.str());
  ss.str("");
  ss << sitk::sitkCross;
  EXPECT_EQ("Cross", ss.str());
  ss.str("");
  ss << sitk::sitkPolygon3;
  EXPECT_EQ("Polygon3", ss.str());
  ss.str("");
  ss << sitk::sitkPolygon4;
  EXPECT_EQ("Polygon4", ss.str());
  ss.str("");
  ss << sitk::sitkPolygon4;
  EXPECT_EQ("Polygon4", ss.str());
  ss.str("");
  ss << sitk::sitkPolygon5;
  EXPECT_EQ("Polygon5", ss.str());
  ss.str("");
  ss << sitk::sitkPolygon6;
  EXPECT_EQ("Polygon6", ss.str());
  ss.str("");
  ss << sitk::sitkPolygon7;
  EXPECT_EQ("Polygon7", ss.str());
  ss.str("");
  ss << sitk::sitkPolygon8;
  EXPECT_EQ("Polygon8", ss.str());
  ss.str("");
  ss << sitk::sitkPolygon9;
  EXPECT_EQ("Polygon9", ss.str());
=======
TEST( ProcessObject, GlobalWarning ) {
  // Basic coverage test of setting and getting. Need separate
  // specific check for propagation of warning to ITK.

  namespace sitk = itk::simple;

  EXPECT_TRUE( sitk::ProcessObject::GetGlobalWarningDisplay() );

  sitk::ProcessObject::GlobalWarningDisplayOff();
  EXPECT_FALSE( sitk::ProcessObject::GetGlobalWarningDisplay() );

  sitk::ProcessObject::GlobalWarningDisplayOn();
  EXPECT_TRUE( sitk::ProcessObject::GetGlobalWarningDisplay() );

  sitk::ProcessObject::SetGlobalWarningDisplay(false);
  EXPECT_FALSE( sitk::ProcessObject::GetGlobalWarningDisplay() );

}


TEST( ProcessObject, Command_Register ) {
  // Test the references between Process Objects and command.
  // Try to be mean and break stuff

  namespace sitk = itk::simple;

  // Case 0a: stack,  command first
  {
  sitk::Command cmd;
  sitk::CastImageFilter po1;
  po1.AddCommand(sitk::sitkAnyEvent, cmd);
  EXPECT_TRUE(po1.HasCommand(sitk::sitkAnyEvent));
  }

  // Case 0b: stack, process first
  {
  sitk::CastImageFilter po1;
  sitk::Command cmd;
  po1.AddCommand(sitk::sitkAnyEvent, cmd);
  EXPECT_TRUE(po1.HasCommand(sitk::sitkAnyEvent));
  }

  // Case 1a: single command, command deleted first
  {
  std::auto_ptr<sitk::CastImageFilter> po1(new sitk::CastImageFilter());
  std::auto_ptr<sitk::Command> cmd(new sitk::Command());
  po1->AddCommand(sitk::sitkAnyEvent, *cmd);

  EXPECT_TRUE(po1->HasCommand(sitk::sitkAnyEvent));
  cmd.reset();
  EXPECT_FALSE(po1->HasCommand(sitk::sitkAnyEvent));
  }

  // Case 1b: single command, process deleted first
  {
  std::auto_ptr<sitk::CastImageFilter> po1( new sitk::CastImageFilter());
  std::auto_ptr<sitk::Command> cmd(new sitk::Command());
  po1->AddCommand(sitk::sitkAnyEvent, *cmd);
  po1.reset();
  }

  // Case 2a: single command, multiple processes, command deleted first
  {
  std::auto_ptr<sitk::CastImageFilter> po1(new sitk::CastImageFilter());
  std::auto_ptr<sitk::CastImageFilter> po2(new sitk::CastImageFilter());
  std::auto_ptr<sitk::CastImageFilter> po3(new sitk::CastImageFilter());

  std::auto_ptr<sitk::Command> cmd(new sitk::Command());
  po1->AddCommand(sitk::sitkAnyEvent, *cmd);
  po2->AddCommand(sitk::sitkStartEvent, *cmd);
  po3->AddCommand(sitk::sitkEndEvent, *cmd);
  cmd.reset();
  }

  // Case 2b: single command, multiple processes, processes mostly deleted first
  {
  std::auto_ptr<sitk::CastImageFilter> po1(new sitk::CastImageFilter());
  std::auto_ptr<sitk::CastImageFilter> po2(new sitk::CastImageFilter());
  std::auto_ptr<sitk::CastImageFilter> po3(new sitk::CastImageFilter());

  std::auto_ptr<sitk::Command> cmd(new sitk::Command());
  po1->AddCommand(sitk::sitkAnyEvent, *cmd);
  po2->AddCommand(sitk::sitkStartEvent, *cmd);
  po3->AddCommand(sitk::sitkEndEvent, *cmd);

  EXPECT_TRUE(po1->HasCommand(sitk::sitkAnyEvent));
  EXPECT_TRUE(po2->HasCommand(sitk::sitkStartEvent));
  EXPECT_TRUE(po3->HasCommand(sitk::sitkEndEvent));

  po1.reset();
  EXPECT_TRUE(po2->HasCommand(sitk::sitkStartEvent));
  EXPECT_TRUE(po3->HasCommand(sitk::sitkEndEvent));
  po2.reset();
  EXPECT_TRUE(po3->HasCommand(sitk::sitkEndEvent));
  cmd.reset();
  EXPECT_FALSE(po3->HasCommand(sitk::sitkEndEvent));
  }

  // Case 3a: multiple commands, command deleted mostly first
  {
  std::auto_ptr<sitk::CastImageFilter> po1(new sitk::CastImageFilter());
  std::auto_ptr<sitk::Command> cmd1(new sitk::Command());
  std::auto_ptr<sitk::Command> cmd2(new sitk::Command());
  std::auto_ptr<sitk::Command> cmd3(new sitk::Command());

  po1->AddCommand(sitk::sitkAnyEvent, *cmd1);
  po1->AddCommand(sitk::sitkStartEvent, *cmd2);
  po1->AddCommand(sitk::sitkEndEvent, *cmd3);

  EXPECT_TRUE(po1->HasCommand(sitk::sitkAnyEvent));
  EXPECT_TRUE(po1->HasCommand(sitk::sitkStartEvent));
  EXPECT_TRUE(po1->HasCommand(sitk::sitkEndEvent));

  cmd1.reset();
  EXPECT_FALSE(po1->HasCommand(sitk::sitkAnyEvent));
  EXPECT_TRUE(po1->HasCommand(sitk::sitkStartEvent));
  EXPECT_TRUE(po1->HasCommand(sitk::sitkEndEvent));
  cmd2.reset();
  EXPECT_FALSE(po1->HasCommand(sitk::sitkAnyEvent));
  EXPECT_FALSE(po1->HasCommand(sitk::sitkStartEvent));
  EXPECT_TRUE(po1->HasCommand(sitk::sitkEndEvent));
  po1.reset();
  }

  // Case 3b: multiple commands, process object deleted first
  {
  std::auto_ptr<sitk::CastImageFilter> po1(new sitk::CastImageFilter());
  std::auto_ptr<sitk::Command> cmd1(new sitk::Command());
  std::auto_ptr<sitk::Command> cmd2(new sitk::Command());
  std::auto_ptr<sitk::Command> cmd3(new sitk::Command());
  po1->AddCommand(sitk::sitkAnyEvent, *cmd1);
  po1->AddCommand(sitk::sitkStartEvent, *cmd2);
  po1->AddCommand(sitk::sitkEndEvent, *cmd3);
  po1.reset();

  }


}

TEST( ProcessObject, Command_Add ) {
  // Add command for events and verifies the state

  namespace sitk = itk::simple;

  sitk::CastImageFilter po1;
  sitk::Command cmd;

  // check initial state
  EXPECT_FALSE(po1.HasCommand(sitk::sitkAnyEvent));
  EXPECT_FALSE(po1.HasCommand(sitk::sitkAbortEvent));
  EXPECT_FALSE(po1.HasCommand(sitk::sitkDeleteEvent));
  EXPECT_FALSE(po1.HasCommand(sitk::sitkEndEvent));
  EXPECT_FALSE(po1.HasCommand(sitk::sitkIterationEvent));
  EXPECT_FALSE(po1.HasCommand(sitk::sitkProgressEvent));
  EXPECT_FALSE(po1.HasCommand(sitk::sitkStartEvent));
  EXPECT_FALSE(po1.HasCommand(sitk::sitkUserEvent));

  po1.AddCommand(sitk::sitkAnyEvent, cmd);
  EXPECT_TRUE(po1.HasCommand(sitk::sitkAnyEvent));
  EXPECT_FALSE(po1.HasCommand(sitk::sitkAbortEvent));
  EXPECT_FALSE(po1.HasCommand(sitk::sitkDeleteEvent));
  EXPECT_FALSE(po1.HasCommand(sitk::sitkEndEvent));
  EXPECT_FALSE(po1.HasCommand(sitk::sitkIterationEvent));
  EXPECT_FALSE(po1.HasCommand(sitk::sitkProgressEvent));
  EXPECT_FALSE(po1.HasCommand(sitk::sitkStartEvent));
  EXPECT_FALSE(po1.HasCommand(sitk::sitkUserEvent));

  po1.RemoveAllCommands();
  EXPECT_FALSE(po1.HasCommand(sitk::sitkAnyEvent));
  EXPECT_FALSE(po1.HasCommand(sitk::sitkAbortEvent));
  EXPECT_FALSE(po1.HasCommand(sitk::sitkDeleteEvent));
  EXPECT_FALSE(po1.HasCommand(sitk::sitkEndEvent));
  EXPECT_FALSE(po1.HasCommand(sitk::sitkIterationEvent));
  EXPECT_FALSE(po1.HasCommand(sitk::sitkProgressEvent));
  EXPECT_FALSE(po1.HasCommand(sitk::sitkStartEvent));
  EXPECT_FALSE(po1.HasCommand(sitk::sitkUserEvent));

  po1.AddCommand(sitk::sitkAnyEvent, cmd);
  po1.AddCommand(sitk::sitkAbortEvent, cmd);
  po1.AddCommand(sitk::sitkDeleteEvent, cmd);
  po1.AddCommand(sitk::sitkEndEvent, cmd);
  po1.AddCommand(sitk::sitkIterationEvent, cmd);
  po1.AddCommand(sitk::sitkProgressEvent, cmd);
  po1.AddCommand(sitk::sitkStartEvent, cmd);
  po1.AddCommand(sitk::sitkUserEvent, cmd);

  EXPECT_TRUE(po1.HasCommand(sitk::sitkAnyEvent));
  EXPECT_TRUE(po1.HasCommand(sitk::sitkAbortEvent));
  EXPECT_TRUE(po1.HasCommand(sitk::sitkDeleteEvent));
  EXPECT_TRUE(po1.HasCommand(sitk::sitkEndEvent));
  EXPECT_TRUE(po1.HasCommand(sitk::sitkIterationEvent));
  EXPECT_TRUE(po1.HasCommand(sitk::sitkProgressEvent));
  EXPECT_TRUE(po1.HasCommand(sitk::sitkStartEvent));
  EXPECT_TRUE(po1.HasCommand(sitk::sitkUserEvent));
}

TEST( ProcessObjectDeathTest, DeleteCommandActiveProcess )
{
  // if a command is deleted while the process is active, it is
  // expected for the program to terminate.
  namespace sitk = itk::simple;

  class DeleteCommandAtCommand
  : public ProcessObjectCommand
  {
  public:
    DeleteCommandAtCommand(itk::simple::ProcessObject &po, float abortAt, Command *cmd)
      : ProcessObjectCommand(po),
        m_AbortAt(abortAt),
        m_Cmd(cmd)
      {
      }

    virtual void Execute( )
      {
        if ( m_Process.GetProgress() >= m_AbortAt )
          delete m_Cmd;
      }

    float m_AbortAt;
    Command *m_Cmd;
};

  sitk::CastImageFilter po;
  sitk::Image img(100,100,100, sitk::sitkUInt16);

  sitk::Command *cmd1 = new sitk::Command();
  DeleteCommandAtCommand cmd2(po, .01, cmd1);

  po.AddCommand(sitk::sitkAnyEvent, *cmd1);
  po.AddCommand(sitk::sitkProgressEvent, cmd2);


  po.SetNumberOfThreads(1);
  ::testing::FLAGS_gtest_death_test_style = "fast";

  ASSERT_DEATH(po.Execute(img), "Cannot delete Command during execution");

}


TEST( Event, Test1 )
{
  // Test print of EventEnum with output operator
  namespace sitk = itk::simple;

  std::stringstream ss;
  ss << sitk::sitkAnyEvent;
  EXPECT_EQ("AnyEvent", ss.str());
  ss.str("");
  ss << sitk::sitkAbortEvent;
  EXPECT_EQ("AbortEvent", ss.str());
  ss.str("");
  ss << sitk::sitkDeleteEvent;
  EXPECT_EQ("DeleteEvent", ss.str());
  ss.str("");
  ss << sitk::sitkEndEvent;
  EXPECT_EQ("EndEvent", ss.str());
  ss.str("");
  ss << sitk::sitkIterationEvent;
  EXPECT_EQ("IterationEvent", ss.str());
  ss.str("");
  ss << sitk::sitkProgressEvent;
  EXPECT_EQ("ProgressEvent", ss.str());
  ss.str("");
  ss << sitk::sitkStartEvent;
  EXPECT_EQ("StartEvent", ss.str());
  ss.str("");
  ss << sitk::sitkUserEvent;
  EXPECT_EQ("UserEvent", ss.str());
}


TEST( Command, Test1 ) {
  // Basic test.
  namespace sitk = itk::simple;

  sitk::Command cmd1;
  // not copy construct able
  //sitk::Command cmd2(cmd1);

  // not assignable
  //cmd1 = cmd1;

  // Does nothing
  cmd1.Execute();

  EXPECT_EQ( "Command", cmd1.GetName() );
  cmd1.SetName("SomeName");
  EXPECT_EQ( "SomeName", cmd1.GetName() );

}


TEST( ProcessObject, Command_Ownership ) {
  // Test the functionality of the ProcessObject Owning the Command
  namespace sitk = itk::simple;

  static int destroyedCount = 0;

  class HeapCommand
    : public sitk::Command
  {
  public:
    HeapCommand() : v(false) {};
    ~HeapCommand() {++destroyedCount;}
    virtual void Execute() {v=true;}
    using Command::SetOwnedByProcessObjects;
    using Command::GetOwnedByProcessObjects;
    using Command::OwnedByProcessObjectsOn;
    using Command::OwnedByProcessObjectsOff;

    bool v;
  };

  {
  // test set/get/on/off
  HeapCommand cmd;
  EXPECT_FALSE(cmd.GetOwnedByProcessObjects());
  cmd.SetOwnedByProcessObjects(true);
  EXPECT_TRUE(cmd.GetOwnedByProcessObjects());
  cmd.OwnedByProcessObjectsOff();
  EXPECT_FALSE(cmd.GetOwnedByProcessObjects());
  cmd.OwnedByProcessObjectsOn();
  EXPECT_TRUE(cmd.GetOwnedByProcessObjects());

  HeapCommand *cmd1 = new HeapCommand();
  cmd1->OwnedByProcessObjectsOn();
  EXPECT_EQ(0,destroyedCount);
  delete cmd1;
  EXPECT_EQ(1,destroyedCount);
  }
  EXPECT_EQ(2,destroyedCount);

  // case 1
  // single po, multiple cmds
  {
  sitk::CastImageFilter po;
  sitk::Image img(5,5, sitk::sitkUInt16);

  HeapCommand *cmd2 = new HeapCommand();
  cmd2->OwnedByProcessObjectsOn();
  po.AddCommand(sitk::sitkAnyEvent, *cmd2);

  EXPECT_FALSE(cmd2->v);
  EXPECT_NO_THROW( po.Execute(img) );
  EXPECT_TRUE(cmd2->v);
  cmd2->v = false;

  HeapCommand *cmd3 = new HeapCommand();
  cmd3->OwnedByProcessObjectsOn();
  po.AddCommand(sitk::sitkAnyEvent, *cmd3);

  EXPECT_FALSE(cmd2->v);
  EXPECT_FALSE(cmd3->v);
  EXPECT_NO_THROW( po.Execute(img) );
  EXPECT_TRUE(cmd2->v);
  EXPECT_TRUE(cmd3->v);
  cmd2->v = false;

  delete cmd3;
  EXPECT_EQ(3,destroyedCount);
  }
  EXPECT_EQ(4,destroyedCount);

  // case 2
  // cmd registered to multiple PO
  {
  std::auto_ptr<sitk::CastImageFilter> po1(new sitk::CastImageFilter());
  std::auto_ptr<sitk::CastImageFilter> po2(new sitk::CastImageFilter());

  HeapCommand *cmd = new HeapCommand();
  cmd->OwnedByProcessObjectsOn();

  po1->AddCommand(sitk::sitkAnyEvent, *cmd);
  po1->AddCommand(sitk::sitkStartEvent, *cmd);

  EXPECT_TRUE(po1->HasCommand(sitk::sitkAnyEvent));
  EXPECT_TRUE(po1->HasCommand(sitk::sitkStartEvent));

  po2->AddCommand(sitk::sitkAnyEvent, *cmd);
  EXPECT_TRUE(po2->HasCommand(sitk::sitkAnyEvent));


  po2.reset();

  EXPECT_TRUE(po1->HasCommand(sitk::sitkAnyEvent));
  EXPECT_TRUE(po1->HasCommand(sitk::sitkStartEvent));
  EXPECT_EQ(4,destroyedCount);
  }
  EXPECT_EQ(5,destroyedCount);


}

TEST( Command, Test2 ) {
  // Check basic name functionality
  namespace sitk = itk::simple;

  sitk::Command cmd1;


}

TEST( FunctionCommand, Test1 ) {
  // Basic test.
  namespace sitk = itk::simple;

  sitk::FunctionCommand cmd1;
  // not copy construct able
  //sitk::Command cmd2(cmd1);

  // not assignable
  //cmd1 = cmd1;

  // Does nothing
  cmd1.Execute();

  EXPECT_EQ( "FunctionCommand", cmd1.GetName() );
  cmd1.SetName("AnotherName");
  EXPECT_EQ( "AnotherName", cmd1.GetName() );
}

namespace
{

struct MemberFunctionCommandTest
{
  MemberFunctionCommandTest():v(0){}

  void DoSomething() {v=99;}
  int v;
};

int gValue = 0;
void functionCommand(void)
{
  gValue = 98;
}

void functionCommandWithClientData(void *_data)
{
  int &data = *reinterpret_cast<int*>(_data);
  data = 97;
}

}

TEST( FunctionCommand, Test2 ) {
  // check execution of different callbacks types
  namespace sitk = itk::simple;

  MemberFunctionCommandTest mfct;
  EXPECT_EQ(0,mfct.v);

  sitk::FunctionCommand cmd1;
  cmd1.SetCallbackFunction( &mfct, &MemberFunctionCommandTest::DoSomething );
  cmd1.Execute();
  EXPECT_EQ(99,mfct.v);
  mfct.v = 0;

  EXPECT_EQ(0,gValue);
  cmd1.SetCallbackFunction(functionCommand);
  cmd1.Execute();
  EXPECT_EQ(98,gValue);
  EXPECT_EQ(0,mfct.v);


  cmd1.SetCallbackFunction(functionCommandWithClientData, &gValue);
  cmd1.Execute();
  EXPECT_EQ(97,gValue);
  EXPECT_EQ(0,mfct.v);
}

TEST( Interpolator, Test1 )
{
  // Test print of InterpolatorEnum with output operator
  namespace sitk = itk::simple;

  std::stringstream ss;
  ss << sitk::sitkNearestNeighbor;
  EXPECT_EQ("NearestNeighbor", ss.str());
  ss.str("");
  ss << sitk::sitkLinear;
  EXPECT_EQ("Linear", ss.str());
  ss.str("");
  ss << sitk::sitkBSpline;
  EXPECT_EQ("BSpline", ss.str());
  ss.str("");
  ss << sitk::sitkGaussian;
  EXPECT_EQ("Gaussian", ss.str());
  ss.str("");
  ss << sitk::sitkLabelGaussian;
  EXPECT_EQ("LabelGaussian", ss.str());
  ss.str("");
  ss << sitk::sitkHammingWindowedSinc;
  EXPECT_EQ("HammingWindowedSinc", ss.str());
  ss.str("");
  ss << sitk::sitkCosineWindowedSinc;
  EXPECT_EQ("CosineWindowedSinc", ss.str());
  ss.str("");
  ss << sitk::sitkWelchWindowedSinc;
  EXPECT_EQ("WelchWindowedSinc", ss.str());
  ss.str("");
  ss << sitk::sitkLanczosWindowedSinc;
  EXPECT_EQ("LanczosWindowedSinc", ss.str());
  ss.str("");
  ss << sitk::sitkBlackmanWindowedSinc;
  EXPECT_EQ("BlackmanWindowedSinc", ss.str());
>>>>>>> 9fb0e16c

}<|MERGE_RESOLUTION|>--- conflicted
+++ resolved
@@ -18,14 +18,11 @@
 #include <SimpleITKTestHarness.h>
 
 #include <sitkConditional.h>
-<<<<<<< HEAD
-
-#include <sitkKernel.h>
-=======
 #include <sitkCommand.h>
 #include <sitkFunctionCommand.h>
 #include <sitkCastImageFilter.h>
->>>>>>> 9fb0e16c
+
+#include <sitkKernel.h>
 
 TEST( ConditionalTest, ConditionalTest1 ) {
 
@@ -41,49 +38,6 @@
 
 }
 
-<<<<<<< HEAD
-TEST( Kernel, Test1 )
-{
-  // Test print of KernelEnum with output operator
-  namespace sitk = itk::simple;
-
-  std::stringstream ss;
-  ss << sitk::sitkAnnulus;
-  EXPECT_EQ("Annulus", ss.str());
-  ss.str("");
-  ss << sitk::sitkBall;
-  EXPECT_EQ("Ball", ss.str());
-  ss.str("");
-  ss << sitk::sitkBox;
-  EXPECT_EQ("Box", ss.str());
-  ss.str("");
-  ss << sitk::sitkCross;
-  EXPECT_EQ("Cross", ss.str());
-  ss.str("");
-  ss << sitk::sitkPolygon3;
-  EXPECT_EQ("Polygon3", ss.str());
-  ss.str("");
-  ss << sitk::sitkPolygon4;
-  EXPECT_EQ("Polygon4", ss.str());
-  ss.str("");
-  ss << sitk::sitkPolygon4;
-  EXPECT_EQ("Polygon4", ss.str());
-  ss.str("");
-  ss << sitk::sitkPolygon5;
-  EXPECT_EQ("Polygon5", ss.str());
-  ss.str("");
-  ss << sitk::sitkPolygon6;
-  EXPECT_EQ("Polygon6", ss.str());
-  ss.str("");
-  ss << sitk::sitkPolygon7;
-  EXPECT_EQ("Polygon7", ss.str());
-  ss.str("");
-  ss << sitk::sitkPolygon8;
-  EXPECT_EQ("Polygon8", ss.str());
-  ss.str("");
-  ss << sitk::sitkPolygon9;
-  EXPECT_EQ("Polygon9", ss.str());
-=======
 TEST( ProcessObject, GlobalWarning ) {
   // Basic coverage test of setting and getting. Need separate
   // specific check for propagation of warning to ITK.
@@ -594,6 +548,50 @@
   ss.str("");
   ss << sitk::sitkBlackmanWindowedSinc;
   EXPECT_EQ("BlackmanWindowedSinc", ss.str());
->>>>>>> 9fb0e16c
+
+}
+
+
+TEST( Kernel, Test1 )
+{
+  // Test print of KernelEnum with output operator
+  namespace sitk = itk::simple;
+
+  std::stringstream ss;
+  ss << sitk::sitkAnnulus;
+  EXPECT_EQ("Annulus", ss.str());
+  ss.str("");
+  ss << sitk::sitkBall;
+  EXPECT_EQ("Ball", ss.str());
+  ss.str("");
+  ss << sitk::sitkBox;
+  EXPECT_EQ("Box", ss.str());
+  ss.str("");
+  ss << sitk::sitkCross;
+  EXPECT_EQ("Cross", ss.str());
+  ss.str("");
+  ss << sitk::sitkPolygon3;
+  EXPECT_EQ("Polygon3", ss.str());
+  ss.str("");
+  ss << sitk::sitkPolygon4;
+  EXPECT_EQ("Polygon4", ss.str());
+  ss.str("");
+  ss << sitk::sitkPolygon4;
+  EXPECT_EQ("Polygon4", ss.str());
+  ss.str("");
+  ss << sitk::sitkPolygon5;
+  EXPECT_EQ("Polygon5", ss.str());
+  ss.str("");
+  ss << sitk::sitkPolygon6;
+  EXPECT_EQ("Polygon6", ss.str());
+  ss.str("");
+  ss << sitk::sitkPolygon7;
+  EXPECT_EQ("Polygon7", ss.str());
+  ss.str("");
+  ss << sitk::sitkPolygon8;
+  EXPECT_EQ("Polygon8", ss.str());
+  ss.str("");
+  ss << sitk::sitkPolygon9;
+  EXPECT_EQ("Polygon9", ss.str());
 
 }