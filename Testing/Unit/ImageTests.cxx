#include <SimpleITKTestHarness.h>

#include <sitkImageFileReader.h>
#include <sitkImageFileWriter.h>
#include <sitkHashImageFilter.h>

#include <itkIntTypes.h>

#include "itkImage.h"
#include "itkVectorImage.h"

using  itk::simple::InstantiatedPixelIDTypeList;

class Image : public ::testing::Test {
public:
  virtual void SetUp() {
    itk::ImageBase<3>::IndexType index;
    itk::ImageBase<3>::SizeType size;
    itk::ImageBase<3>::RegionType region;
    // Create an image
    for ( int i = 0; i < 3; i++ ) {
      index[i] = 0;
      size[i] = 64+i;
    }
    region.SetSize ( size );
    region.SetIndex ( index );
    itk::Image<short,3>::Pointer im = itk::Image<short,3>::New();
    im->SetRegions ( region );
    im->Allocate();
    im->FillBuffer ( 100 );
    itkShortImage = im;
    shortImage = new itk::simple::Image( im.GetPointer() );
    shortImage->UnRegister();

    itk::Image<float,3>::Pointer fim = itk::Image<float,3>::New();
    fim->SetRegions ( region );
    fim->Allocate();
    im->FillBuffer ( 0.0 );
    itkFloatImage = fim;
    floatImage = new itk::simple::Image( fim.GetPointer() );
    floatImage->UnRegister();

    itkFloatVectorImage = FloatVectorImageType::New();
    floatVectorImage = new itk::simple::Image( itkFloatVectorImage.GetPointer() );
    floatVectorImage->UnRegister();

    itkFloatVector2DImage = FloatVector2DImageType::New();
    floatVector2DImage = new itk::simple::Image( itkFloatVector2DImage );
    floatVector2DImage->UnRegister();

  }

  itk::simple::Image::Pointer image;
  itk::ImageBase<3>::Pointer itkShortImage;
  itk::ImageBase<3>::IndexType index;
  itk::ImageBase<3>::SizeType size;
  itk::ImageBase<3>::RegionType region;

  typedef itk::Image<short,3> ShortImageType;
  itk::simple::Image::Pointer shortImage;

  typedef itk::Image<float,3> FloatImageType;
  itk::simple::Image::Pointer floatImage;
  FloatImageType::Pointer itkFloatImage;

  typedef itk::VectorImage<float,3> FloatVectorImageType;
  itk::simple::Image::Pointer floatVectorImage;
  FloatVectorImageType::Pointer itkFloatVectorImage;

  typedef itk::VectorImage<float,2> FloatVector2DImageType;
  itk::simple::Image::Pointer floatVector2DImage;
  FloatVector2DImageType::Pointer itkFloatVector2DImage;

  itk::simple::Image::Pointer differentSizedImage;
  ShortImageType::Pointer itkDifferentSizedImage;
};


TEST_F(Image,Create) {
  ASSERT_TRUE ( shortImage->GetImageBase().IsNotNull() );
  EXPECT_EQ ( shortImage->GetWidth(), itkShortImage->GetLargestPossibleRegion().GetSize()[0] ) << " Checking image width";
  EXPECT_EQ ( shortImage->GetHeight(), itkShortImage->GetLargestPossibleRegion().GetSize()[1] ) << " Checking image height";
  EXPECT_EQ ( shortImage->GetDepth(), itkShortImage->GetLargestPossibleRegion().GetSize()[2] ) << " Checking image depth";
}

TEST_F(Image,ImageDataType) {

  // this test checks that the DataType of the images are correct
  int result;


  result = typelist::IndexOf< InstantiatedPixelIDTypeList, itk::simple::BasicPixelID<short> >::Result;
  EXPECT_EQ( shortImage->GetPixelIDValue(), result);

  result = typelist::IndexOf< InstantiatedPixelIDTypeList, itk::simple::BasicPixelID<float> >::Result;
  EXPECT_EQ( floatImage->GetPixelIDValue(), result );

  result = typelist::IndexOf< InstantiatedPixelIDTypeList, itk::simple::VectorPixelID<float> >::Result;
  EXPECT_EQ( floatVectorImage->GetPixelIDValue(), result );

  result = typelist::IndexOf< InstantiatedPixelIDTypeList, itk::simple::VectorPixelID<float> >::Result;
  EXPECT_EQ( floatVector2DImage->GetPixelIDValue(), result );


  result = itk::simple::PixelIDToPixelIDValue< itk::simple::BasicPixelID<short> >::Result;
  EXPECT_EQ( shortImage->GetPixelIDValue(), result);

  result = itk::simple::PixelIDToPixelIDValue< itk::simple::BasicPixelID<float> >::Result;
  EXPECT_EQ( floatImage->GetPixelIDValue(), result );

  result = itk::simple::PixelIDToPixelIDValue< itk::simple::VectorPixelID<float> >::Result;
  EXPECT_EQ( floatVectorImage->GetPixelIDValue(), result );

  result = itk::simple::PixelIDToPixelIDValue< itk::simple::VectorPixelID<float> >::Result;
  EXPECT_EQ( floatVector2DImage->GetPixelIDValue(), result );



  result = typelist::IndexOf< InstantiatedPixelIDTypeList,  itk::simple::ImageTypeToPixelID<ShortImageType>::PixelIDType >::Result;
  EXPECT_EQ( shortImage->GetPixelIDValue(), result );

  result = typelist::IndexOf< InstantiatedPixelIDTypeList,  itk::simple::ImageTypeToPixelID<FloatVectorImageType>::PixelIDType >::Result;
  EXPECT_EQ( floatVectorImage->GetPixelIDValue(), result );


  result = itk::simple::ImageTypeToPixelIDValue<ShortImageType>::Result;
  EXPECT_EQ( shortImage->GetPixelIDValue(), result );

  result = itk::simple::ImageTypeToPixelIDValue<FloatVectorImageType>::Result;
  EXPECT_EQ( floatVectorImage->GetPixelIDValue(), result );

}

TEST_F(Image,Constructors) {
  itk::simple::Image::Pointer image;
  itk::simple::HashImageFilter hasher;
  int result;

  image = new itk::simple::Image ( 64, 65, 66, itk::simple::sitkUInt8 );
<<<<<<< HEAD
  image->UnRegister();
  EXPECT_EQ ( "08183e1b0c50fd2cf6f070b58e218443fb7d5317", hasher.SetHashFunction ( itk::simple::ImageHashFilter::SHA1 ).Execute ( image ) ) << " SHA1 hash value sitkUInt8";
=======
  EXPECT_EQ ( "08183e1b0c50fd2cf6f070b58e218443fb7d5317", hasher.SetHashFunction ( itk::simple::HashImageFilter::SHA1 ).Execute ( image ) ) << " SHA1 hash value sitkUInt8";
>>>>>>> 8d85c3ac
  result = typelist::IndexOf< InstantiatedPixelIDTypeList, itk::simple::BasicPixelID<unsigned char> >::Result;
  EXPECT_EQ ( image->GetPixelIDValue(), result );
  EXPECT_EQ ( image->GetPixelIDTypeAsString(), "8-bit unsigned integer" );
  EXPECT_EQ ( image->GetDimension(), 3u );
  EXPECT_EQ ( 64u, image->GetWidth() );
  EXPECT_EQ ( 65u, image->GetHeight() );
  EXPECT_EQ ( 66u, image->GetDepth() );

  image = new itk::simple::Image ( 64, 65, 66, itk::simple::sitkInt16 );
<<<<<<< HEAD
  image->UnRegister();
  EXPECT_EQ ( "645b71695b94923c868e16b943d8acf8f6788617", hasher.SetHashFunction ( itk::simple::ImageHashFilter::SHA1 ).Execute ( image ) ) << " SHA1 hash value sitkUInt16";
=======
  EXPECT_EQ ( "645b71695b94923c868e16b943d8acf8f6788617", hasher.SetHashFunction ( itk::simple::HashImageFilter::SHA1 ).Execute ( image ) ) << " SHA1 hash value sitkUInt16";
>>>>>>> 8d85c3ac
  result = typelist::IndexOf< InstantiatedPixelIDTypeList, itk::simple::BasicPixelID<short> >::Result;
  EXPECT_EQ ( image->GetPixelIDValue(), result );
  EXPECT_EQ ( image->GetPixelIDTypeAsString(), "16-bit signed integer" );
  EXPECT_EQ ( image->GetDimension(), 3u );
  EXPECT_EQ ( 64u, image->GetWidth() );
  EXPECT_EQ ( 65u, image->GetHeight() );
  EXPECT_EQ ( 66u, image->GetDepth() );

  image = new itk::simple::Image ( 64, 65, itk::simple::sitkUInt16 );
<<<<<<< HEAD
  image->UnRegister();
  EXPECT_EQ ( "e3c464cc1b73df3f48bacf238a80f88b5ab0d3e6", hasher.SetHashFunction ( itk::simple::ImageHashFilter::SHA1 ).Execute ( image ) ) << " SHA1 hash value sitkUInt16";
=======
  EXPECT_EQ ( "e3c464cc1b73df3f48bacf238a80f88b5ab0d3e6", hasher.SetHashFunction ( itk::simple::HashImageFilter::SHA1 ).Execute ( image ) ) << " SHA1 hash value sitkUInt16";
>>>>>>> 8d85c3ac
  result = typelist::IndexOf< InstantiatedPixelIDTypeList, itk::simple::BasicPixelID<unsigned short> >::Result;
  EXPECT_EQ ( image->GetPixelIDValue(), result );
  EXPECT_EQ ( image->GetPixelIDTypeAsString(), "16-bit unsigned integer" );
  EXPECT_EQ ( image->GetDimension(), 2u );
  EXPECT_EQ ( 64u, image->GetWidth() );
  EXPECT_EQ ( 65u, image->GetHeight() );
  EXPECT_EQ ( 0u, image->GetDepth() );

  // currently we don't have a good interface to check the values of
  // these images, let just construct these types need todo better
  // testing!

  image = new itk::simple::Image ( 64, 65, 66, itk::simple::sitkLabelUInt8 );
  image->UnRegister();
  EXPECT_EQ ( 64u, image->GetWidth() );
  EXPECT_EQ ( 65u, image->GetHeight() );
  EXPECT_EQ ( 66u, image->GetDepth() );
  image = new itk::simple::Image ( 64, 65, 66, itk::simple::sitkLabelUInt16 );
  image->UnRegister();
  image = new itk::simple::Image ( 64, 65, 66, itk::simple::sitkLabelUInt32 );
  image->UnRegister();

  image = new itk::simple::Image ( 64, 65, 66, itk::simple::sitkVectorUInt8 );
  image->UnRegister();
  EXPECT_EQ ( 64u, image->GetWidth() );
  EXPECT_EQ ( 65u, image->GetHeight() );
  EXPECT_EQ ( 66u, image->GetDepth() );
  image = new itk::simple::Image ( 64, 65, 66, itk::simple::sitkVectorUInt16 );
  image->UnRegister();

}

TEST_F(Image,Hash) {
  itk::simple::HashImageFilter hasher;
  EXPECT_EQ ( "645b71695b94923c868e16b943d8acf8f6788617", hasher.SetHashFunction ( itk::simple::HashImageFilter::SHA1 ).Execute ( shortImage ) ) << " SHA1 hash value";
  EXPECT_EQ ( "d4ca27c766665f7422027ab1b977b2ef", hasher.SetHashFunction ( itk::simple::HashImageFilter::MD5 ).Execute ( shortImage ) ) << " MD5 hash value";

  EXPECT_EQ ( "3b6bfcb1922bf8b29b171062ad722c82f8aa3f50", hasher.SetHashFunction ( itk::simple::HashImageFilter::SHA1 ).Execute ( floatImage ) ) << " SHA1 hash value";
  EXPECT_EQ ( "e5eba8af943d7911220c9f2fb9b5b9c8", hasher.SetHashFunction ( itk::simple::HashImageFilter::MD5 ).Execute ( floatImage ) ) << " MD5 hash value";
}<|MERGE_RESOLUTION|>--- conflicted
+++ resolved
@@ -137,12 +137,8 @@
   int result;
 
   image = new itk::simple::Image ( 64, 65, 66, itk::simple::sitkUInt8 );
-<<<<<<< HEAD
-  image->UnRegister();
-  EXPECT_EQ ( "08183e1b0c50fd2cf6f070b58e218443fb7d5317", hasher.SetHashFunction ( itk::simple::ImageHashFilter::SHA1 ).Execute ( image ) ) << " SHA1 hash value sitkUInt8";
-=======
+  image->UnRegister();
   EXPECT_EQ ( "08183e1b0c50fd2cf6f070b58e218443fb7d5317", hasher.SetHashFunction ( itk::simple::HashImageFilter::SHA1 ).Execute ( image ) ) << " SHA1 hash value sitkUInt8";
->>>>>>> 8d85c3ac
   result = typelist::IndexOf< InstantiatedPixelIDTypeList, itk::simple::BasicPixelID<unsigned char> >::Result;
   EXPECT_EQ ( image->GetPixelIDValue(), result );
   EXPECT_EQ ( image->GetPixelIDTypeAsString(), "8-bit unsigned integer" );
@@ -152,12 +148,8 @@
   EXPECT_EQ ( 66u, image->GetDepth() );
 
   image = new itk::simple::Image ( 64, 65, 66, itk::simple::sitkInt16 );
-<<<<<<< HEAD
-  image->UnRegister();
-  EXPECT_EQ ( "645b71695b94923c868e16b943d8acf8f6788617", hasher.SetHashFunction ( itk::simple::ImageHashFilter::SHA1 ).Execute ( image ) ) << " SHA1 hash value sitkUInt16";
-=======
+  image->UnRegister();
   EXPECT_EQ ( "645b71695b94923c868e16b943d8acf8f6788617", hasher.SetHashFunction ( itk::simple::HashImageFilter::SHA1 ).Execute ( image ) ) << " SHA1 hash value sitkUInt16";
->>>>>>> 8d85c3ac
   result = typelist::IndexOf< InstantiatedPixelIDTypeList, itk::simple::BasicPixelID<short> >::Result;
   EXPECT_EQ ( image->GetPixelIDValue(), result );
   EXPECT_EQ ( image->GetPixelIDTypeAsString(), "16-bit signed integer" );
@@ -167,12 +159,8 @@
   EXPECT_EQ ( 66u, image->GetDepth() );
 
   image = new itk::simple::Image ( 64, 65, itk::simple::sitkUInt16 );
-<<<<<<< HEAD
-  image->UnRegister();
-  EXPECT_EQ ( "e3c464cc1b73df3f48bacf238a80f88b5ab0d3e6", hasher.SetHashFunction ( itk::simple::ImageHashFilter::SHA1 ).Execute ( image ) ) << " SHA1 hash value sitkUInt16";
-=======
+  image->UnRegister();
   EXPECT_EQ ( "e3c464cc1b73df3f48bacf238a80f88b5ab0d3e6", hasher.SetHashFunction ( itk::simple::HashImageFilter::SHA1 ).Execute ( image ) ) << " SHA1 hash value sitkUInt16";
->>>>>>> 8d85c3ac
   result = typelist::IndexOf< InstantiatedPixelIDTypeList, itk::simple::BasicPixelID<unsigned short> >::Result;
   EXPECT_EQ ( image->GetPixelIDValue(), result );
   EXPECT_EQ ( image->GetPixelIDTypeAsString(), "16-bit unsigned integer" );
