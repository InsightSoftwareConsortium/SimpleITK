#ifndef __SimpleITKMacro_h
#define __SimpleITKMacro_h

// Ignore Visual Studio checked iterator warnings.
// See http://msdn.microsoft.com/en-us/library/aa985974.aspx
#ifdef _MSC_VER
  #define _SCL_SECURE_NO_WARNINGS
#endif

// Ideally, take the types from the C99 standard.
// However, because Visual Studio does not properly implement C99,
// handle this compiler specially.
#ifndef _MSC_VER
  #include <stdint.h>
#else
  #if (_MSC_VER <= 1500)
  // Types defined in stdint.h are not defined for < Visual Studio 10.0
  // See http://en.wikipedia.org/wiki/Stdint.h
  // They are however defined in itkIntTypes.h (in ::itk namespace)
  #include <itkIntTypes.h>
  typedef itk::int8_t   int8_t;
  typedef itk::uint8_t  uint8_t;
  typedef itk::int16_t  int16_t;
  typedef itk::uint16_t uint16_t;
  typedef itk::int32_t  int32_t;
  typedef itk::uint32_t uint32_t;
  #endif
#endif

#include <itkImageBase.h>
#include <itkImage.h>
#include <itkLightObject.h>
#include <itkSmartPointer.h>

namespace itk {
  namespace simple {

    // Define macros to aid in the typeless layer
    typedef itk::ImageBase<3> SimpleImageBase;
    //typedef itk::Image<float,3> SimpleImageBase;

    // To add a new type you must:
    // 1. Add an entry to ImageDataType
    // 2. Add to the sitkDataTypeSwitch
    // 3. Add the new type to ImageFileReader/ImageFileWriter

    enum ImageDataType {
      sitkUInt8,    // Unsigned 8 bit integer
      sitkInt16,   // Signed 16 bit integer
      sitkInt32,   // Signed 32 bit integer
      sitkFloat32,  // 32 bit float
    };

<<<<<<< HEAD
#define sitkImageDataTypeCase(typeN, type, call ) \
    case typeN: { typedef type DataType; call; }; break

#define sitkImageDataTypeSwitch( call ) \
    sitkImageDataTypeCase ( sitkUInt8, uint8_t, call ); \
    sitkImageDataTypeCase ( sitkInt16, int16_t, call ); \
    sitkImageDataTypeCase ( sitkInt32, int32_t, call ); \
    sitkImageDataTypeCase ( sitkFloat32, float, call );
=======
#define sitkImageDataTypeCase(typeN, type, name, call ) \
    case typeN: { typedef type name; call; }; break

#define sitkImageDataTypeSwitch( name, call ) \
    sitkImageDataTypeCase ( itk::simple::sitkUInt8, uint8_t, name, call ); \
    sitkImageDataTypeCase ( itk::simple::sitkInt16, int16_t, name, call ); \
    sitkImageDataTypeCase ( itk::simple::sitkInt32, int32_t, name, call ); \
    sitkImageDataTypeCase ( itk::simple::sitkFloat32, float, name, call );

    /**
     * Takes another macro as the argument which itself takes a type as its
     * single argument and repeates the call for all defined types
     */
#define sitkRepeatForEachType( innerMacro ) \
    innerMacro( uint8_t ); \
    innerMacro( int16_t ); \
    innerMacro( int32_t ); \
    innerMacro( float );
    
    /**
     * Loop through all the pixels in an image and perform code on
     * each one.  No change occurs in the image (Read-Only).
     */
#define sitkForEachPixelRGivenType( image, datatype, pixelVarName, call ) {\
    typedef itk::Image<datatype,3> ITKImageType; \
    typedef itk::ImageRegionIterator<ITKImageType> IteratorType; \
    ITKImageType* itkImage = dynamic_cast<ITKImageType*>(image->getITKImage().GetPointer()); \
    IteratorType it(itkImage, itkImage->GetLargestPossibleRegion()); \
    for (it = it.Begin(); !it.IsAtEnd(); ++it) { \
      datatype pixelVarName = it.Get(); \
      call \
    }\
    }

#define sitkForEachPixelR( image, pixelVarName, call ) {\
    switch(image->getImageDataType()) { \
      sitkImageDataTypeSwitch(DataType, (sitkForEachPixelRGivenType(image,DataType,pixelVarName,call))) \
    } \
    }
    
    
    /**
     * Loop through all the pixels in an image and perform code on
     * each one.  Changes to the pixels do effect the image (Read-Write).
     */
#define sitkForEachPixelRWGivenType( image, datatype, pixelVarName, call ) {\
    typedef itk::Image<datatype,3> ITKImageType; \
    typedef itk::ImageRegionIterator<ITKImageType> IteratorType; \
    ITKImageType* itkImage = dynamic_cast<ITKImageType*>(image->getITKImage().GetPointer()); \
    IteratorType it(itkImage, itkImage->GetLargestPossibleRegion()); \
    for (it = it.Begin(); !it.IsAtEnd(); ++it) { \
      datatype pixelVarName = it.Get(); \
      call \
      it.Set(pixelVarName); \
    }\
    }

#define sitkForEachPixelRW( image, pixelVarName, call ) {\
    switch(image->getImageDataType()) { \
      sitkImageDataTypeSwitch(DataType, (sitkForEachPixelRWGivenType(image,DataType,pixelVarName,call))) \
    } \
    }
    
    /**
     * Loop through all the pixels in an image and perform code on
     * each one.  Changes to the pixels do effect the image (Write-Only).
     */
#define sitkForEachPixelWGivenType( image, datatype, pixelVarName, call ) {\
    typedef itk::Image<datatype,3> ITKImageType; \
    typedef itk::ImageRegionIterator<ITKImageType> IteratorType; \
    ITKImageType* itkImage = dynamic_cast<ITKImageType*>(image->getITKImage().GetPointer()); \
    IteratorType it(itkImage, itkImage->GetLargestPossibleRegion()); \
    for (it = it.Begin(); !it.IsAtEnd(); ++it) { \
      datatype pixelVarName; \
      call \
      it.Set(pixelVarName); \
    }\
    }

#define sitkForEachPixelW( image, pixelVarName, call ) {\
    switch(image->getImageDataType()) { \
      sitkImageDataTypeSwitch(DataType, (sitkForEachPixelWGivenType(image,DataType,pixelVarName,call))) \
    } \
    }

>>>>>>> 20d0f49f

  }
}

#endif<|MERGE_RESOLUTION|>--- conflicted
+++ resolved
@@ -51,16 +51,6 @@
       sitkFloat32,  // 32 bit float
     };
 
-<<<<<<< HEAD
-#define sitkImageDataTypeCase(typeN, type, call ) \
-    case typeN: { typedef type DataType; call; }; break
-
-#define sitkImageDataTypeSwitch( call ) \
-    sitkImageDataTypeCase ( sitkUInt8, uint8_t, call ); \
-    sitkImageDataTypeCase ( sitkInt16, int16_t, call ); \
-    sitkImageDataTypeCase ( sitkInt32, int32_t, call ); \
-    sitkImageDataTypeCase ( sitkFloat32, float, call );
-=======
 #define sitkImageDataTypeCase(typeN, type, name, call ) \
     case typeN: { typedef type name; call; }; break
 
@@ -146,8 +136,6 @@
     } \
     }
 
->>>>>>> 20d0f49f
-
   }
 }
 
