%module SimpleITK

// Remove some warnings
#pragma SWIG nowarn=362,503,401,389,516

// Use STL support
%include <std_vector.i>
%include <std_string.i>
%include <std_map.i>

// Use exceptions
%include "exception.i"

// Include some C# helper files
%include "CSharpTypemapHelper.i"

// This section is copied verbatim into the generated source code.
// Any include files, definitions, etc. need to go here.
%{
#include <SimpleITK.h>
%}


// Customize exception handling
%exception {
  try {
    $action
  } catch( itk::ExceptionObject &ex ) {
    char error_msg[256];
    sprintf( error_msg, "Exception thrown in SimpleITK $symname: %s", ex.what() );
    SWIG_exception( SWIG_RuntimeError, error_msg );
  } catch( ... ) {
    SWIG_exception( SWIG_UnknownError, "Unknown exception thrown in SimpleITK $symname" );
  }
}

// Language Specific Sections

// CSharp
#if SWIGCSHARP
//%CSharpTypemapHelper( SimpleImageBase::Pointer, IntPtr )
%CSharpPointerTypemapHelper( itk::simple::SimpleImageBase::Pointer, IntPtr )
//%rename(ToString) toString; // TODO: Fix compilation error
#endif  // End of C# specific sections

// Java
#if SWIGJAVA
%include "carrays.i"
%array_class(int8_t, int8Array);
%array_class(uint8_t, uint8Array);
%array_class(int16_t, int16Array);
%array_class(uint16_t, uint16Array);
%array_class(int32_t, int32Array);
%array_class(uint32_t, uint32Array);
%array_class(float, floatArray);
%array_class(double, doubleArray);
%pragma(java) jniclasscode=%{
  static {
    System.loadLibrary ( "SimpleITKJava" );
  }
%}

// Make Java method names follow the naming conventions
// See the swig.swg file, and ruby.swg for details on how this works
// Documented in: http://www.swig.org/Doc2.0/SWIG.html#SWIG_advanced_renaming
%rename("%(firstlowercase)s", %$isfunction ) "";

#endif // End of Java specific sections

#if SWIGTCL
// Code to rebuild tclsh
%include "tclsh.i"
#endif

#if SWIGPYTHON
// Make __str__ transparent by renaming ToString to __str__
%rename(__str__) ToString;
#endif

#if SWIGLUA
#endif


<<<<<<< HEAD
// These definitions help SWIG to properly wrap smart pointers.
%include "itkSmartPointer.h"
%template(SmartPointerImage) itk::SmartPointer<itk::simple::Image>;
%template(SmartPointerPixelContainer) itk::SmartPointer<itk::simple::PixelContainer>;

=======
>>>>>>> 46afff56
// Help SWIG handle std vectors
%include "std_vector.i"
namespace std
{
  %template(VectorUInt) vector<unsigned int>;
  %template(VectorInt) vector<int>;
  %template(VectorUShort) vector<unsigned short>;
  %template(VectorShort) vector<short>;
  %template(VectorULong) vector<unsigned long>;
  %template(VectorLong) vector<long>;
  %template(VectorFloat) vector<float>;
  %template(VectorDouble) vector<double>;
  %template(VectorUIntList) vector< vector<unsigned int> >;
}

// This helps SWIG wrap long long, as returned by Width, Height, and Depth
typedef unsigned long long uint64_t;

// Help swig wrap 32 bit integers
typedef unsigned int uint32_t;

// Any new classes need to have an "%include" statement to be wrapped.
%include "sitkPixelIDValues.h"
%include "sitkImage.h"
%include "sitkImageFilter.h"
%include "sitkImageFileWriter.h"
%include "sitkImageFileReader.h"
%include "sitkHashImageFilter.h"
%include "sitkStatisticsImageFilter.h"
%include "sitkRecursiveGaussianImageFilter.h"
%include "sitkExtractImageFilter.h"
%include "sitkCastImageFilter.h"
%include "sitkPixelContainer.h"

// Auto-generated headers
%include "SimpleITKBasicFiltersGeneratedHeaders.i"

<<<<<<< HEAD
// Constructors for Image must be overridden to return SmartPointers
// Step 1: rename the Image constructor
%rename(Image) InternalConstructImage;

// Step 2: for each defined constructor, create a new version of InternalConstructImage
// Step 3: make sure to UnRegister the smart pointer before returnning (o.t.w. it will have a ref count of 2)
%inline %{
itk::simple::Image::Pointer InternalConstructImage( uint64_t Width, uint64_t Height, itk::simple::PixelIDValueEnum ValueEnum ) {
  itk::simple::Image::Pointer p = new itk::simple::Image (Width,Height,ValueEnum);
  p->UnRegister();
  return p;
};
itk::simple::Image::Pointer InternalConstructImage( uint64_t Width, uint64_t Height, uint64_t Depth, itk::simple::PixelIDValueEnum ValueEnum ) {
  itk::simple::Image::Pointer p = new itk::simple::Image( Width, Height, Depth, ValueEnum );
  p->UnRegister();
  return p;
};
%}


%inline %{
struct ShortImageAdapter {
       short* data;
       bool isValid;
       };
%};
// Extend the image class
%extend ShortImageAdapter {
        short getItem ( size_t idx ) { if ( self->isValid ) { return self->data[idx]; } else { return 0; } }
        ShortImageAdapter ( itk::simple::Image::Pointer image ) {
          ShortImageAdapter *a = new ShortImageAdapter();
          a->isValid = false; a->data = NULL;
          if ( image->GetPixelIDValue() == itk::simple::sitkInt16 ) {
            a->isValid = true;
            a->data = (short*)image->GetPixelContainer()->GetBufferAsInt16();
          }
          return a;
       }
};

=======
          
>>>>>>> 46afff56
<|MERGE_RESOLUTION|>--- conflicted
+++ resolved
@@ -81,14 +81,6 @@
 #endif
 
 
-<<<<<<< HEAD
-// These definitions help SWIG to properly wrap smart pointers.
-%include "itkSmartPointer.h"
-%template(SmartPointerImage) itk::SmartPointer<itk::simple::Image>;
-%template(SmartPointerPixelContainer) itk::SmartPointer<itk::simple::PixelContainer>;
-
-=======
->>>>>>> 46afff56
 // Help SWIG handle std vectors
 %include "std_vector.i"
 namespace std
@@ -126,47 +118,3 @@
 // Auto-generated headers
 %include "SimpleITKBasicFiltersGeneratedHeaders.i"
 
-<<<<<<< HEAD
-// Constructors for Image must be overridden to return SmartPointers
-// Step 1: rename the Image constructor
-%rename(Image) InternalConstructImage;
-
-// Step 2: for each defined constructor, create a new version of InternalConstructImage
-// Step 3: make sure to UnRegister the smart pointer before returnning (o.t.w. it will have a ref count of 2)
-%inline %{
-itk::simple::Image::Pointer InternalConstructImage( uint64_t Width, uint64_t Height, itk::simple::PixelIDValueEnum ValueEnum ) {
-  itk::simple::Image::Pointer p = new itk::simple::Image (Width,Height,ValueEnum);
-  p->UnRegister();
-  return p;
-};
-itk::simple::Image::Pointer InternalConstructImage( uint64_t Width, uint64_t Height, uint64_t Depth, itk::simple::PixelIDValueEnum ValueEnum ) {
-  itk::simple::Image::Pointer p = new itk::simple::Image( Width, Height, Depth, ValueEnum );
-  p->UnRegister();
-  return p;
-};
-%}
-
-
-%inline %{
-struct ShortImageAdapter {
-       short* data;
-       bool isValid;
-       };
-%};
-// Extend the image class
-%extend ShortImageAdapter {
-        short getItem ( size_t idx ) { if ( self->isValid ) { return self->data[idx]; } else { return 0; } }
-        ShortImageAdapter ( itk::simple::Image::Pointer image ) {
-          ShortImageAdapter *a = new ShortImageAdapter();
-          a->isValid = false; a->data = NULL;
-          if ( image->GetPixelIDValue() == itk::simple::sitkInt16 ) {
-            a->isValid = true;
-            a->data = (short*)image->GetPixelContainer()->GetBufferAsInt16();
-          }
-          return a;
-       }
-};
-
-=======
-          
->>>>>>> 46afff56
