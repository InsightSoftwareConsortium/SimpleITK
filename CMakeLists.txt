--- conflicted
+++ resolved
@@ -35,16 +35,6 @@
 set ( GENERATED_FILTER_LIST "" CACHE INTERNAL "" )
 set ( GENERATED_TEST_SOURCE_LIST "" CACHE INTERNAL "" )
 
-<<<<<<< HEAD
-=======
-# Setting this option will shorten compile times by reducing the
-# amount of pixel types and generated code.
-# NB: this option should _NOT_ be used for releases!
-option ( SHORT_COMPILE "Skip compiling most of the generated code." OFF )
-if ( SHORT_COMPILE )
-  add_definitions ( -DSIMPLEITK_SHORT_COMPILE )
-endif()
-mark_as_advanced ( SHORT_COMPILE )
 
 try_compile(SITK_SUPPORTS_STATIC_ASSERT
   ${SimpleITK_BINARY_DIR}/CMakeTmp
@@ -54,7 +44,6 @@
 configure_file( ${SimpleITK_SOURCE_DIR}/sitkConfigure.h.in
   ${SimpleITK_BINARY_DIR}/sitkConfigure.h )
 
->>>>>>> 51eb5a9b
 subdirs ( Utilities Code Wrapping Examples )
 
 #-----------------------------------------------------------------------------
