cmake_minimum_required ( VERSION 2.8 FATAL_ERROR )
project ( SimpleITK )


find_package(ITK REQUIRED)
if(ITK_FOUND)
  include(${ITK_USE_FILE})
endif()

if( NOT ITK_USE_REVIEW )
# TODO need to check ITK configuration to verify that it has the needed modules
#  message(FATAL_ERROR "Please reconfigure ITK by turning ITK_USE_REVIEW ON")
endif()

# Setup build locations.
if(NOT CMAKE_RUNTIME_OUTPUT_DIRECTORY)
  set(CMAKE_RUNTIME_OUTPUT_DIRECTORY ${CMAKE_CURRENT_BINARY_DIR}/bin)
endif()
if(NOT CMAKE_LIBRARY_OUTPUT_DIRECTORY)
  set(CMAKE_LIBRARY_OUTPUT_DIRECTORY ${CMAKE_CURRENT_BINARY_DIR}/lib)
endif()
if(NOT CMAKE_ARCHIVE_OUTPUT_DIRECTORY)
  set(CMAKE_ARCHIVE_OUTPUT_DIRECTORY ${CMAKE_CURRENT_BINARY_DIR}/lib)
endif()

set ( SimpleITK_INCLUDE_DIRS
      ${CMAKE_SOURCE_DIR}/Code/Common/include
      ${CMAKE_SOURCE_DIR}/Code/Registration
      ${CMAKE_SOURCE_DIR}/Code/BasicFilters/include
      ${CMAKE_SOURCE_DIR}/Code/IO/include
      ${CMAKE_BINARY_DIR}/Code/BasicFilters/include
      ${CMAKE_BINARY_DIR} #this is only needed for sitkConfigure.h
      )

include_directories( ${SimpleITK_INCLUDE_DIRS} )

set ( SimpleITK_LIBRARIES SimpleITKCommon SimpleITKIO SimpleITKBasicFilters  ${ITK_LIBRARIES} )

# Be sure to clear these each time
set ( GENERATED_TEST_LIST "" CACHE INTERNAL "" )
set ( GENERATED_FILTER_LIST "" CACHE INTERNAL "" )
set ( GENERATED_TEST_SOURCE_LIST "" CACHE INTERNAL "" )

#----------------------------------------------------------
# Place all options to go into sitkConfigure.h here

# Setting this option will shorten compile times by reducing the
# amount of pixel types and generated code.
# NB: this option should _NOT_ be used for releases!
option ( SITK_EXPRESS_INSTANTIATEDPIXELS "Instantiate very few pixel types ( for use for development only )" OFF )
mark_as_advanced ( SITK_EXPRESS_INSTANTIATEDPIXELS )


#-----------------------------------------------------------
# Place all checks and try compile variable for sitkConfigure.h here

# check for C++0x static_assert
try_compile(SITK_SUPPORTS_STATIC_ASSERT
  ${SimpleITK_BINARY_DIR}/CMakeTmp
  ${SimpleITK_SOURCE_DIR}/CMake/static_assert.cxx )


include(CheckIncludeFileCXX)

# check for the tr1/functional header
check_include_file_cxx( tr1/functional SITK_HAS_STLTR1_TR1_FUNCTIONAL )
check_include_file_cxx( functional SITK_HAS_STLTR1_FUNCTIONAL )

# check for the tr1/functional header
check_include_file_cxx( tr1/type_traits SITK_HAS_STLTR1_TR1_TYPE_TRAITS )
check_include_file_cxx( type_traits SITK_HAS_STLTR1_TYPE_TRAITS )

if ( NOT SITK_HAS_STLTR1_TR1_FUNCTIONAL AND NOT SITK_HAS_STLTR1_FUNCTIONAL )
  message( FATAL_ERROR "SimpleITK requires usage of parts C++ Technical Report 1 (TR1).\n"
    "It may be available as an optional download for your compiler. Please see the FAQ for details.\n" )
endif ( NOT SITK_HAS_STLTR1_TR1_FUNCTIONAL AND NOT SITK_HAS_STLTR1_FUNCTIONAL )

# check for stdint
# This generates a configuration error if the compiler is not supported
check_include_file_cxx( stdint.h SITK_HAS_STDINT_H )

<<<<<<< HEAD
if ( NOT SITK_HAS_STDINT_H )
=======
if ( NOT SITK_HAS_STDINT )
>>>>>>> 7abc7999
  message( FATAL_ERROR "SimpleITK requires usage of C99 stdint.\n"
    "It may be available as an optional download for your compiler.\n"
    "Please see the FAQ for details and to see if your compiler is supported.\n" )
endif ( NOT SITK_HAS_STDINT_H )

configure_file( ${SimpleITK_SOURCE_DIR}/sitkConfigure.h.in
  ${SimpleITK_BINARY_DIR}/sitkConfigure.h )


# Create cached list of all template components
file( GLOB template_components
      ${SimpleITK_SOURCE_DIR}/TemplateComponents/*.h.in
      ${SimpleITK_SOURCE_DIR}/TemplateComponents/*.cxx.in
    )
set ( template_components ${template_components} CACHE INTERNAL "" )

if(MSVC)
  # /bigobj is required for windows builds because of the size of
  # some object files (CastImage for instance)
  set ( CMAKE_CXX_FLAGS "${CMAKE_CXX_FLAGS} /bigobj" )
  set ( CMAKE_C_FLAGS "${CMAKE_C_FLAGS} /bigobj" )
  # Avoid some warnings
  add_definitions ( -D_SCL_SECURE_NO_WARNINGS )
endif()


#------------------------------------------------------------------------------
# Help other projects use SimpleITK

# Copy the UseITK.cmake file to the binary tree for backward compatability.
configure_file(${SimpleITK_SOURCE_DIR}/UseSimpleITK.cmake.in
               ${SimpleITK_BINARY_DIR}/UseSimpleITK.cmake COPYONLY IMMEDIATE)

# Create the SimpleITKConfig.cmake file containing the SimpleITK configuration.
include(${SimpleITK_SOURCE_DIR}/sitkGenerateSimpleITKConfig.cmake)

#------------------------------------------------------------------------------
# Set up Documentation
include(${SimpleITK_SOURCE_DIR}/Utilities/Doxygen/Doxygen.cmake)

#------------------------------------------------------------------------------
# Go to subdirectories
add_subdirectory ( Utilities )
add_subdirectory ( Code )
add_subdirectory ( Wrapping )
add_subdirectory ( Examples )

#------------------------------------------------------------------------------
# ITK uses KWStyle for checking the coding style
include(${SimpleITK_SOURCE_DIR}/Utilities/KWStyle/KWStyle.cmake)

# Options for testing
option ( USE_TESTING "Build testing" ON )

if ( USE_TESTING )
  enable_testing()
  add_subdirectory ( Testing )
  include(CTest)
  option ( RUN_LONG_TESTS "Run long tests.  Some tests have been identified as long running, should these be run?" OFF )
  mark_as_advanced(RUN_LONG_TESTS)
  set(BUILDNAME "${BUILDNAME}" CACHE STRING "Name of build on the dashboard")
  configure_file(CTestCustom.cmake.in CTestCustom.cmake)
endif()

#------------------------------------------------------------------------------
# Options for documentation
option ( BUILD_DOCUMENTS "Build the Documentation subdirectory" OFF )

if ( BUILD_DOCUMENTS )
  add_subdirectory ( Documentation )
endif()<|MERGE_RESOLUTION|>--- conflicted
+++ resolved
@@ -79,11 +79,7 @@
 # This generates a configuration error if the compiler is not supported
 check_include_file_cxx( stdint.h SITK_HAS_STDINT_H )
 
-<<<<<<< HEAD
 if ( NOT SITK_HAS_STDINT_H )
-=======
-if ( NOT SITK_HAS_STDINT )
->>>>>>> 7abc7999
   message( FATAL_ERROR "SimpleITK requires usage of C99 stdint.\n"
     "It may be available as an optional download for your compiler.\n"
     "Please see the FAQ for details and to see if your compiler is supported.\n" )
