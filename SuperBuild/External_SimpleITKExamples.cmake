


set(proj SimpleITKExamples)

# Set dependency list
set(SimpleITKExamples_DEPENDENCIES "SimpleITK")

if (${BUILD_EXAMPLES} )

  file(WRITE "${CMAKE_CURRENT_BINARY_DIR}/${proj}-build/CMakeCacheInit.txt" "${ep_common_cache}" )

  ExternalProject_Add(${proj}
    DOWNLOAD_COMMAND ""
    UPDATE_COMMAND ""
    SOURCE_DIR ${CMAKE_CURRENT_SOURCE_DIR}/../Examples
    BINARY_DIR ${proj}-build
    CMAKE_GENERATOR ${gen}
    CMAKE_ARGS
      --no-warn-unused-cli
      -C "${CMAKE_CURRENT_BINARY_DIR}/${proj}-build/CMakeCacheInit.txt"
      ${ep_common_args}
<<<<<<< HEAD
      -DITK_DIR:PATH=${ITK_DIR}
      -DSimpleITK_DIR:PATH=${CMAKE_INSTALL_PREFIX}/lib/cmake/SimpleITK-1.0/
=======
      -DSimpleITK_DIR:PATH=${CMAKE_INSTALL_PREFIX}/lib/cmake/SimpleITK-1.1/
>>>>>>> be15540c
      -DCMAKE_SKIP_RPATH:BOOL=ON
      -DCMAKE_INSTALL_PREFIX:PATH=<INSTALL_DIR>
    BUILD_COMMAND ${BUILD_COMMAND_STRING}
    INSTALL_COMMAND ""
    DEPENDS "${SimpleITKExamples_DEPENDENCIES}"
    ${External_Project_USES_TERMINAL}
    )

endif()<|MERGE_RESOLUTION|>--- conflicted
+++ resolved
@@ -20,12 +20,8 @@
       --no-warn-unused-cli
       -C "${CMAKE_CURRENT_BINARY_DIR}/${proj}-build/CMakeCacheInit.txt"
       ${ep_common_args}
-<<<<<<< HEAD
       -DITK_DIR:PATH=${ITK_DIR}
-      -DSimpleITK_DIR:PATH=${CMAKE_INSTALL_PREFIX}/lib/cmake/SimpleITK-1.0/
-=======
       -DSimpleITK_DIR:PATH=${CMAKE_INSTALL_PREFIX}/lib/cmake/SimpleITK-1.1/
->>>>>>> be15540c
       -DCMAKE_SKIP_RPATH:BOOL=ON
       -DCMAKE_INSTALL_PREFIX:PATH=<INSTALL_DIR>
     BUILD_COMMAND ${BUILD_COMMAND_STRING}
