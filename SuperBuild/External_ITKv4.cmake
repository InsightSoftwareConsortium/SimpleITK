--- conflicted
+++ resolved
@@ -17,11 +17,7 @@
 # NOTE: it is very important to update the ITK_DIR path with the
 # A version in the ITK 4.3 development which contains a patch for
 # SignedDanielssonDistanceMap
-<<<<<<< HEAD
-set(ITK_TAG_COMMAND GIT_TAG 13413feff842253c98304886e34e3e6a434c37f8 )
-=======
 set(ITK_TAG_COMMAND GIT_TAG v4.3rc01 )
->>>>>>> 11a9f8d2
 
 if( ${ITK_WRAPPING} OR ${BUILD_SHARED_LIBS} )
   set( ITK_BUILD_SHARED_LIBS ON )
