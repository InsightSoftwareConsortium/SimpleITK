
#-----------------------------------------------------------------------------
# Get and build itk

# Determine if we need to set to use 64BITS_IDS for windows64
if(CMAKE_CL_64)
  option(ITK_USE_64BITS_IDS "When ON, ITK will use 64 bits integers to
index pixels. This is needed for managing images larger than 4Gb in
some platforms."
    ON)
  mark_as_advanced(ITK_USE_64BITS_IDS)
endif()

get_cmake_property( _varNames VARIABLES )

foreach (_varName ${_varNames})
  if(_varName MATCHES "^ITK_" OR _varName MATCHES "FFTW")
    message( STATUS "Passing variable \"${_varName}=${${_varName}}\" to ITK external project.")
    list(APPEND ITK_VARS ${_varName})
  endif()
endforeach()

list(APPEND ITK_VARS
  PYTHON_EXECUTABLE
  PYTHON_INCLUDE_DIR
  PYTHON_LIBRARY
  PYTHON_DEBUG_LIBRARY
  )

VariableListToCache( ITK_VARS  ep_itk_cache )
VariableListToArgs( ITK_VARS  ep_itk_args )


set(proj ITK)  ## Use ITK convention of calling it ITK
set(ITK_REPOSITORY git://itk.org/ITK.git)

# NOTE: it is very important to update the ITK_DIR path with the ITK version
<<<<<<< HEAD
set(ITK_TAG_COMMAND GIT_TAG 059fd61a4629034d65ab9d7e0a44f928481f0f12 )
=======
set(ITK_TAG_COMMAND GIT_TAG 3eaba76ccecb4128e91073b1e45058675a365025)
# right before v4.8.1 release
>>>>>>> 1c5f9b49

if( ${ITK_WRAPPING} OR ${BUILD_SHARED_LIBS} )
  set( ITK_BUILD_SHARED_LIBS ON )
else()
  set( ITK_BUILD_SHARED_LIBS OFF )
endif()


file(WRITE "${CMAKE_CURRENT_BINARY_DIR}/${proj}-build/CMakeCacheInit.txt" "${ep_itk_cache}\n${ep_common_cache}" )

ExternalProject_Add(${proj}
  GIT_REPOSITORY ${ITK_REPOSITORY}
  ${ITK_TAG_COMMAND}
  UPDATE_COMMAND ""
  SOURCE_DIR ${proj}
  BINARY_DIR ${proj}-build
  CMAKE_GENERATOR ${gen}
  CMAKE_ARGS
  --no-warn-unused-cli
  -C "${CMAKE_CURRENT_BINARY_DIR}/${proj}-build/CMakeCacheInit.txt"
  ${ep_itk_args}
  ${ep_common_args}
  -DCMAKE_POSITION_INDEPENDENT_CODE:BOOL=ON
  -DBUILD_EXAMPLES:BOOL=OFF
  -DBUILD_TESTING:BOOL=OFF
  -DBUILD_SHARED_LIBS:BOOL=${ITK_BUILD_SHARED_LIBS}
  -DCMAKE_SKIP_RPATH:BOOL=ON
  -DCMAKE_INSTALL_PREFIX:PATH=<INSTALL_DIR>
  -DITK_LEGACY_REMOVE:BOOL=ON
  -DITK_BUILD_DEFAULT_MODULES:BOOL=ON
  -DModule_ITKReview:BOOL=ON
  -DITK_WRAP_float:BOOL=ON
  -DITK_WRAP_unsigned_char:BOOL=ON
  -DITK_WRAP_signed_short:BOOL=ON
  -DITK_WRAP_unsigned_short:BOOL=ON
  -DITK_WRAP_complex_float:BOOL=ON
  -DITK_WRAP_vector_float:BOOL=ON
  -DITK_WRAP_covariant_vector_float:BOOL=ON
  -DITK_WRAP_rgb_signed_short:BOOL=ON
  -DITK_WRAP_rgb_unsigned_char:BOOL=ON
  -DITK_WRAP_rgb_unsigned_short:BOOL=ON
  -DITK_WRAP_PYTHON:BOOL=${ITK_WRAPPING}
  # Required as to not install into system
  -DINSTALL_WRAP_ITK_COMPATIBILITY:BOOL=OFF
  # Swig
  -DSWIG_DIR:PATH=${SWIG_DIR}
  -DSWIG_EXECUTABLE:PATH=${SWIG_EXECUTABLE}
  BUILD_COMMAND ${BUILD_COMMAND_STRING}
  DEPENDS
  ${ITK_DEPENDENCIES}
  )


ExternalProject_Get_Property(ITK install_dir)
set(ITK_DIR "${install_dir}/lib/cmake/ITK-4.8" )
set(WrapITK_DIR "${install_dir}/lib/cmake/ITK-4.8/WrapITK")<|MERGE_RESOLUTION|>--- conflicted
+++ resolved
@@ -35,12 +35,8 @@
 set(ITK_REPOSITORY git://itk.org/ITK.git)
 
 # NOTE: it is very important to update the ITK_DIR path with the ITK version
-<<<<<<< HEAD
-set(ITK_TAG_COMMAND GIT_TAG 059fd61a4629034d65ab9d7e0a44f928481f0f12 )
-=======
 set(ITK_TAG_COMMAND GIT_TAG 3eaba76ccecb4128e91073b1e45058675a365025)
 # right before v4.8.1 release
->>>>>>> 1c5f9b49
 
 if( ${ITK_WRAPPING} OR ${BUILD_SHARED_LIBS} )
   set( ITK_BUILD_SHARED_LIBS ON )
