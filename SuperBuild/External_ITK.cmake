
#-----------------------------------------------------------------------------
# Get and build itk

# Determine if we need to set to use 64BITS_IDS for windows64
if(CMAKE_CL_64)
  option(ITK_USE_64BITS_IDS "When ON, ITK will use 64 bits integers to
index pixels. This is needed for managing images larger than 4Gb in
some platforms."
    ON)
  mark_as_advanced(ITK_USE_64BITS_IDS)
endif()

get_cmake_property( _varNames VARIABLES )

foreach (_varName ${_varNames})
  if(_varName MATCHES "^ITK_" OR _varName MATCHES "FFTW")
    message( STATUS "Passing variable \"${_varName}=${${_varName}}\" to ITK external project.")
    list(APPEND ITK_VARS ${_varName})
  endif()
endforeach()

list(APPEND ITK_VARS
  PYTHON_EXECUTABLE
  PYTHON_INCLUDE_DIR
  PYTHON_LIBRARY
  PYTHON_DEBUG_LIBRARY
  )

VariableListToCache( ITK_VARS  ep_itk_cache )
VariableListToArgs( ITK_VARS  ep_itk_args )


set(proj ITK)  ## Use ITK convention of calling it ITK
set(ITK_REPOSITORY git://itk.org/ITK.git)

# NOTE: it is very important to update the ITK_DIR path with the ITK version
<<<<<<< HEAD
set(ITK_TAG_COMMAND GIT_TAG  4e8c47738607b1bc03beda8fe7dd6c0835588031 ) # v4.7.0 with patches on release
=======
set(ITK_TAG_COMMAND GIT_TAG 825b75955962f40c0514ddc4a52c033dba62f704) # v4.7.0 with patches on release
>>>>>>> 56324273

if( ${ITK_WRAPPING} OR ${BUILD_SHARED_LIBS} )
  set( ITK_BUILD_SHARED_LIBS ON )
else()
  set( ITK_BUILD_SHARED_LIBS OFF )
endif()


file(WRITE "${CMAKE_CURRENT_BINARY_DIR}/${proj}-build/CMakeCacheInit.txt" "${ep_itk_cache}\n${ep_common_cache}" )

ExternalProject_Add(${proj}
  GIT_REPOSITORY ${ITK_REPOSITORY}
  ${ITK_TAG_COMMAND}
  UPDATE_COMMAND ""
  SOURCE_DIR ${proj}
  BINARY_DIR ${proj}-build
  CMAKE_GENERATOR ${gen}
  CMAKE_ARGS
  --no-warn-unused-cli
  -C "${CMAKE_CURRENT_BINARY_DIR}/${proj}-build/CMakeCacheInit.txt"
  ${ep_itk_args}
  ${ep_common_args}
  -DBUILD_EXAMPLES:BOOL=OFF
  -DBUILD_TESTING:BOOL=OFF
  -DBUILD_SHARED_LIBS:BOOL=${ITK_BUILD_SHARED_LIBS}
  -DCMAKE_SKIP_RPATH:BOOL=ON
  -DCMAKE_INSTALL_PREFIX:PATH=<INSTALL_DIR>
  -DITK_LEGACY_REMOVE:BOOL=ON
  -DITK_BUILD_DEFAULT_MODULES:BOOL=ON
  -DModule_ITKReview:BOOL=ON
  -DITK_WRAP_float:BOOL=ON
  -DITK_WRAP_unsigned_char:BOOL=ON
  -DITK_WRAP_signed_short:BOOL=ON
  -DITK_WRAP_unsigned_short:BOOL=ON
  -DITK_WRAP_complex_float:BOOL=ON
  -DITK_WRAP_vector_float:BOOL=ON
  -DITK_WRAP_covariant_vector_float:BOOL=ON
  -DITK_WRAP_rgb_signed_short:BOOL=ON
  -DITK_WRAP_rgb_unsigned_char:BOOL=ON
  -DITK_WRAP_rgb_unsigned_short:BOOL=ON
  -DITK_WRAP_PYTHON:BOOL=${ITK_WRAPPING}
  # Required as to not install into system
  -DINSTALL_WRAP_ITK_COMPATIBILITY:BOOL=OFF
  # Swig
  -DSWIG_DIR:PATH=${SWIG_DIR}
  -DSWIG_EXECUTABLE:PATH=${SWIG_EXECUTABLE}
  BUILD_COMMAND ${BUILD_COMMAND_STRING}
  DEPENDS
  ${ITK_DEPENDENCIES}
  )


ExternalProject_Get_Property(ITK install_dir)
set(ITK_DIR "${install_dir}/lib/cmake/ITK-4.7" )
set(WrapITK_DIR "${install_dir}/lib/cmake/ITK-4.7/WrapITK")<|MERGE_RESOLUTION|>--- conflicted
+++ resolved
@@ -35,11 +35,7 @@
 set(ITK_REPOSITORY git://itk.org/ITK.git)
 
 # NOTE: it is very important to update the ITK_DIR path with the ITK version
-<<<<<<< HEAD
-set(ITK_TAG_COMMAND GIT_TAG  4e8c47738607b1bc03beda8fe7dd6c0835588031 ) # v4.7.0 with patches on release
-=======
 set(ITK_TAG_COMMAND GIT_TAG 825b75955962f40c0514ddc4a52c033dba62f704) # v4.7.0 with patches on release
->>>>>>> 56324273
 
 if( ${ITK_WRAPPING} OR ${BUILD_SHARED_LIBS} )
   set( ITK_BUILD_SHARED_LIBS ON )
