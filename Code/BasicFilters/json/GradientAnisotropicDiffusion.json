{
  "name" : "GradientAnisotropicDiffusion",
  "template_code_filename" : "ImageFilter",
  "template_test_filename" : "ImageFilter",
  "number_of_inputs" : 1,
  "doc" : "Some global documentation",
  "pixel_types" : "RealPixelIDTypeList",
<<<<<<< HEAD
=======
  "include_files" : [
    "algorithm"
  ],
>>>>>>> 32a6fb15
  "members" : [
    {
      "name" : "TimeStep",
      "type" : "double",
      "default" : 0.125,
      "doc" : "Time step for PDE solver"
    },
    {
      "name" : "ConductanceParameter",
      "type" : "double",
      "default" : 3,
      "doc" : "Conductance parameter governing sensitivity of the conductance equation."
    },
    {
      "name" : "ConductanceScalingUpdateInterval",
      "type" : "unsigned int",
      "default" : "1u",
      "doc" : "Interval at which a new scaling for the conductance term is calculated."
    },
    {
      "name" : "NumberOfIterations",
      "type" : "uint32_t",
      "default" : "5u",
      "doc" : "Number of iterations to run"
    }
  ],
<<<<<<< HEAD
=======
  "custom_methods" : [
    {
      "name" : "EstimateOptimalTimeStep",
        "doc" : "This method autmatically sets the optimal timestep for an image given its spacing.",
    "return_type" : "void",
    "parameters" : [
      {
        "type" : "Image &",
        "var_name" : "inImage"
      }
    ],
  "body" : "std::vector<double> spacing = inImage.GetSpacing();\ndouble minSpacing = *std::min_element( spacing.begin(), spacing.end()); this->m_TimeStep = minSpacing / std::pow(2.0, static_cast< double >( inImage.GetDimension() ) );"
    }
  ],
>>>>>>> 32a6fb15
  "tests" : [
    {
      "tag" : "defaults",
      "description" : "Simply run with default settings",
      "settings" : [
        {
          "parameter" : "TimeStep",
          "value" : 0.01
        }
      ],
      "tolerance" : 0,
      "md5hash" : null,
      "inputs" : [
        "Input/RA-Float.nrrd"
      ]
    },
    {
      "tag" : "longer",
      "description" : "Change number of iterations and timestep",
      "settings" : [
        {
          "parameter" : "TimeStep",
          "value" : 0.01
        },
        {
          "parameter" : "NumberOfIterations",
          "value" : "10u",
          "lua_value" : "10",
          "python_value" : "10",
          "ruby_value" : "10",
          "java_value" : "10",
          "tcl_value" : "10",
          "R_value" : "10"
        }
      ],
      "tolerance" : 0,
      "md5hash" : null,
      "inputs" : [
        "Input/RA-Float.nrrd"
      ]
    }
  ],
  "briefdescription" : "",
  "detaileddescription" : "This filter performs anisotropic diffusion on a scalar itk::Imageusing the classic Perona-Malik, gradient magnitude based equation implemented in itkGradientNDAnisotropicDiffusionFunction. For detailed information on anisotropic diffusion, see itkAnisotropicDiffusionFunction and itkGradientNDAnisotropicDiffusionFunction.\n\\par Inputs and Outputs\nThe input to this filter should be a scalar itk::Imageof any dimensionality. The output image will be a diffused copy of the input.\n\\par Parameters\nPlease see the description of parameters given in itkAnisotropicDiffusionImageFilter.\n\\see  AnisotropicDiffusionImageFilter\n\\see  AnisotropicDiffusionFunction\n\\see GradientAnisotropicDiffusionFunction\n\n"
}<|MERGE_RESOLUTION|>--- conflicted
+++ resolved
@@ -5,12 +5,9 @@
   "number_of_inputs" : 1,
   "doc" : "Some global documentation",
   "pixel_types" : "RealPixelIDTypeList",
-<<<<<<< HEAD
-=======
   "include_files" : [
     "algorithm"
   ],
->>>>>>> 32a6fb15
   "members" : [
     {
       "name" : "TimeStep",
@@ -37,8 +34,6 @@
       "doc" : "Number of iterations to run"
     }
   ],
-<<<<<<< HEAD
-=======
   "custom_methods" : [
     {
       "name" : "EstimateOptimalTimeStep",
@@ -53,7 +48,6 @@
   "body" : "std::vector<double> spacing = inImage.GetSpacing();\ndouble minSpacing = *std::min_element( spacing.begin(), spacing.end()); this->m_TimeStep = minSpacing / std::pow(2.0, static_cast< double >( inImage.GetDimension() ) );"
     }
   ],
->>>>>>> 32a6fb15
   "tests" : [
     {
       "tag" : "defaults",
