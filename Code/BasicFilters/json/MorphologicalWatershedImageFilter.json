{
  "name" : "MorphologicalWatershedImageFilter",
  "template_code_filename" : "ImageFilter",
  "template_test_filename" : "ImageFilter",
  "number_of_inputs" : 1,
  "pixel_types" : "ScalarPixelIDTypeList",
  "output_pixel_type" : "uint32_t",
  "members" : [
    {
      "name" : "Level",
      "type" : "double",
      "default" : "0.0",
      "pixeltype" : "Input",
      "briefdescriptionSet" : "",
      "detaileddescriptionSet" : "",
      "briefdescriptionGet" : "",
      "detaileddescriptionGet" : ""
    },
    {
      "name" : "MarkWatershedLine",
      "type" : "bool",
      "default" : "true",
      "briefdescriptionSet" : "",
      "detaileddescriptionSet" : "Set/Get whether the watershed pixel must be marked or not. Default is true. Set it to false do not only avoid writing watershed pixels, it also decrease algorithm complexity.",
      "briefdescriptionGet" : "",
      "detaileddescriptionGet" : "Set/Get whether the watershed pixel must be marked or not. Default is true. Set it to false do not only avoid writing watershed pixels, it also decrease algorithm complexity."
    },
    {
      "name" : "FullyConnected",
      "type" : "bool",
      "default" : "false",
      "doc" : "",
      "briefdescriptionSet" : "",
      "detaileddescriptionSet" : "Set/Get whether the connected components are defined strictly by face connectivity or by face+edge+vertex connectivity. Default is FullyConnectedOff. For objects that are 1 pixel wide, use FullyConnectedOn.",
      "briefdescriptionGet" : "",
      "detaileddescriptionGet" : "Set/Get whether the connected components are defined strictly by face connectivity or by face+edge+vertex connectivity. Default is FullyConnectedOff. For objects that are 1 pixel wide, use FullyConnectedOn."
    }
  ],
  "custom_methods" : [],
  "tests" : [
    {
      "tag" : "defaults",
      "description" : "Simply run with default settings",
      "settings" : [],
      "md5hash" : "406079d7904d4e9ab0b5f29f7a3a1ea8",
      "inputs" : [
        "Input/cthead1-grad-mag.nrrd"
      ]
    },
    {
      "tag" : "level_1",
      "description" : "Set some parameters",
      "settings" : [
        {
          "parameter" : "Level",
          "value" : "1.0"
        },
        {
          "parameter" : "MarkWatershedLine",
          "value" : "false",
          "python_value" : "False",
          "R_value" : "FALSE"
        }
      ],
      "md5hash" : "a204ce7cf8ec4e7bc6538f0515a8910e",
      "inputs" : [
        "Input/cthead1-grad-mag.nrrd"
      ]
    }
  ],
<<<<<<< HEAD
  "briefdescription" : "Watershed segmentation implementation with morphogical operators.",
  "detaileddescription" : "Watershed pixel are labeled 0. TOutputImage should be an integer type. Labels of output image are in no particular order. You can reorder the labels such that object labels are consecutive and sorted based on object size by passing the output of this filter to a RelabelComponentImageFilter .\n\nThe morphological watershed transform algorithm is described in Chapter 9.2 of Pierre Soille's book \"Morphological Image Analysis:\nPrinciples and Applications\", Second Edition, Springer, 2003.\n\nThis code was contributed in the Insight Journal paper: \"The watershed transform in ITK - discussion and new developments\" by Beare R., Lehmann G. https://hdl.handle.net/1926/202 http://www.insight-journal.org/browse/publication/92 \n\n\\author Gaetan Lehmann. Biologie du Developpement et de la Reproduction, INRA de Jouy-en-Josas, France.\n\n\\see WatershedImageFilter , MorphologicalWatershedFromMarkersImageFilter",
  "itk_module" : "ITKReview",
  "itk_group" : "Review"
=======
  "briefdescription" : "TODO.",
  "detaileddescription" : "TODO\n\nWatershed pixel are labeled 0. TOutputImage should be an integer type. Labels of output image are in no particular order. You can reorder the labels such that object labels are consecutive and sorted based on object size by passing the output of this filter to a RelabelComponentImageFilter .\n\nThe morphological watershed transform algorithm is described in Chapter 9.2 of Pierre Soille's book \"Morphological Image Analysis:\nPrinciples and Applications\", Second Edition, Springer, 2003.\n\nThis code was contributed in the Insight Journal paper: \"The watershed transform in ITK - discussion and new developments\" by Beare R., Lehmann G. https://hdl.handle.net/1926/202 http://www.insight-journal.org/browse/publication/92 \n\n\\author Gaetan Lehmann. Biologie du Developpement et de la Reproduction, INRA de Jouy-en-Josas, France.\n\n\\see WatershedImageFilter , MorphologicalWatershedFromMarkersImageFilter",
  "itk_module" : "ITKWatersheds",
  "itk_group" : "Watersheds"
>>>>>>> 1169ebf3
}<|MERGE_RESOLUTION|>--- conflicted
+++ resolved
@@ -68,15 +68,8 @@
       ]
     }
   ],
-<<<<<<< HEAD
   "briefdescription" : "Watershed segmentation implementation with morphogical operators.",
   "detaileddescription" : "Watershed pixel are labeled 0. TOutputImage should be an integer type. Labels of output image are in no particular order. You can reorder the labels such that object labels are consecutive and sorted based on object size by passing the output of this filter to a RelabelComponentImageFilter .\n\nThe morphological watershed transform algorithm is described in Chapter 9.2 of Pierre Soille's book \"Morphological Image Analysis:\nPrinciples and Applications\", Second Edition, Springer, 2003.\n\nThis code was contributed in the Insight Journal paper: \"The watershed transform in ITK - discussion and new developments\" by Beare R., Lehmann G. https://hdl.handle.net/1926/202 http://www.insight-journal.org/browse/publication/92 \n\n\\author Gaetan Lehmann. Biologie du Developpement et de la Reproduction, INRA de Jouy-en-Josas, France.\n\n\\see WatershedImageFilter , MorphologicalWatershedFromMarkersImageFilter",
-  "itk_module" : "ITKReview",
-  "itk_group" : "Review"
-=======
-  "briefdescription" : "TODO.",
-  "detaileddescription" : "TODO\n\nWatershed pixel are labeled 0. TOutputImage should be an integer type. Labels of output image are in no particular order. You can reorder the labels such that object labels are consecutive and sorted based on object size by passing the output of this filter to a RelabelComponentImageFilter .\n\nThe morphological watershed transform algorithm is described in Chapter 9.2 of Pierre Soille's book \"Morphological Image Analysis:\nPrinciples and Applications\", Second Edition, Springer, 2003.\n\nThis code was contributed in the Insight Journal paper: \"The watershed transform in ITK - discussion and new developments\" by Beare R., Lehmann G. https://hdl.handle.net/1926/202 http://www.insight-journal.org/browse/publication/92 \n\n\\author Gaetan Lehmann. Biologie du Developpement et de la Reproduction, INRA de Jouy-en-Josas, France.\n\n\\see WatershedImageFilter , MorphologicalWatershedFromMarkersImageFilter",
   "itk_module" : "ITKWatersheds",
   "itk_group" : "Watersheds"
->>>>>>> 1169ebf3
 }