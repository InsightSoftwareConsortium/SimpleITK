--- conflicted
+++ resolved
@@ -61,13 +61,7 @@
     }
   ],
   "briefdescription" : "Produce a binary image where foreground is the regional minima of the input image.",
-<<<<<<< HEAD
   "detaileddescription" : "Regional minima are flat zones surrounded by pixels of greater value.\n\nIf the input image is constant, the entire image can be considered as a minima or not. The SetFlatIsMinima() method let the user choose which behavior to use.\n\nThis class was contribtued to the Insight Journal by \\author Gaetan Lehmann. Biologie du Developpement et de la Reproduction, INRA de Jouy-en-Josas, France. https://hdl.handle.net/1926/153 \n\n\\see RegionalMaximaImageFilter \n\n\\see ValuedRegionalMinimaImageFilter \n\n\\see HConcaveImageFilter \n\n\\par Wiki Examples:\n\n\\li All Examples \n\n\\li RegionalMinimaImageFilter",
-  "itk_module" : "ITKReview",
-  "itk_group" : "Review"
-=======
-  "detaileddescription" : "Regional minima are flat zones surrounded by pixels of greater value.\n\nIf the input image is constant, the entire image can be considered as a minima or not. The SetFlatIsMinima() method let the user choose which behavior to use.\n\nThis class was contribtued to the Insight Journal by \\author Gaetan Lehmann. Biologie du Developpement et de la Reproduction, INRA de Jouy-en-Josas, France. https://hdl.handle.net/1926/153 \n\nRegionalMaximaImageFilter MathematicalMorphologyImageFilters\n\n\\see ValuedRegionalMinimaImageFilter \n\n\\see HConcaveImageFilter \n\n\\par Wiki Examples:\n\n\\li All Examples \n\n\\li RegionalMinimaImageFilter",
   "itk_module" : "ITKMathematicalMorphology",
   "itk_group" : "MathematicalMorphology"
->>>>>>> 1169ebf3
 }