--- conflicted
+++ resolved
@@ -1,12 +1,8 @@
 {
   "name" : "MorphologicalWatershedFromMarkersImageFilter",
   "template_code_filename" : "DualImageFilter",
-<<<<<<< HEAD
+  "template_test_filename" : "ImageFilter",
   "number_of_inputs" : 0,
-=======
-  "template_test_filename" : "ImageFilter",
-  "number_of_inputs" : 2,
->>>>>>> ff462fa7
   "pixel_types" : "ScalarPixelIDTypeList",
   "pixel_types2" : "IntegerPixelIDTypeList",
   "filter_type" : "itk::MorphologicalWatershedFromMarkersImageFilter<InputImageType, InputImageType2>",
