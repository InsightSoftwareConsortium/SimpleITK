--- conflicted
+++ resolved
@@ -39,11 +39,7 @@
       template <class TImageType> std::string ExecuteInternal ( Image::Pointer image );
 
       // friend to get access to executeInternal member
-<<<<<<< HEAD
-      friend class detail::MemberFunctionAddressor<Self,MemberFunctionType>;
-=======
-      friend struct detail::PFuncArrayInitializer<Self>;
->>>>>>> 62d16349
+      friend struct detail::MemberFunctionAddressor<Self,MemberFunctionType>;
 
       std::auto_ptr<detail::MemberFunctionFactory<Self> > m_MemberFactory;
     };
