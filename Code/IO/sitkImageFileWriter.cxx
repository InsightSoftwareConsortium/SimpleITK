#include "sitkImageFileWriter.h"
#include <itkImageIOBase.h>
#include <itkImageFileWriter.h>
#include <itkImageRegionIterator.h>

namespace itk {
namespace simple {

ImageFileWriter::ImageFileWriter()
  {
  this->m_MemberFactory.reset( new detail::MemberFunctionFactory<MemberFunctionType>( this ) );

  this->m_MemberFactory->RegisterMemberFunctions< PixelIDTypeList, 3 > ();
  this->m_MemberFactory->RegisterMemberFunctions< PixelIDTypeList, 2 > ();
  }

ImageFileWriter& ImageFileWriter::SetFilename ( std::string fn )
  {
  this->m_Filename = fn;
  return *this;
  }

std::string ImageFileWriter::GetFilename()
  {
  return this->m_Filename;
  }

ImageFileWriter& ImageFileWriter::Execute ( Image::Pointer image )
  {
    ImageDataType type = image->GetDataType();
    unsigned int dimension = image->GetDimension();

    return this->m_MemberFactory->GetMemberFunction( type, dimension )( image );
    return *this;
  }

//-----------------------------------------------------------------------------
template <class InputImageType>
ImageFileWriter& ImageFileWriter::ExecuteInternal( Image::Pointer inImage )
  {
    typename InputImageType::Pointer image =
      dynamic_cast <InputImageType*> ( inImage->GetImageBase().GetPointer() );

<<<<<<< HEAD
  // handle 2D images differently
  if (inImage->GetDimension() == 2)
    {

    // see if we're dealing with a jpg or png
    size_t pos = m_Filename.rfind(".");
    std::string suffix = m_Filename.substr(pos+1,m_Filename.size()-pos+1);

    if (std::strcmp(suffix.c_str(), "jpg") == 0 ||
        std::strcmp(suffix.c_str(), "JPG") == 0 ||
        std::strcmp(suffix.c_str(), "jpeg") == 0 ||
        std::strcmp(suffix.c_str(), "JPEG") == 0 ||
        std::strcmp(suffix.c_str(), "png") == 0 ||
        std::strcmp(suffix.c_str(), "PNG") == 0)
      {
      // set up the output 2D Region
      typedef itk::Image<unsigned char,2> OutputImageType;
      typename OutputImageType::SizeType size;
      size[0] = inImage->GetWidth();
      size[1] = inImage->GetHeight();
      typename OutputImageType::IndexType start;
      start[0] = 0;
      start[1] = 0;
      typename OutputImageType::RegionType outputRegion;
      outputRegion.SetSize(size);
      outputRegion.SetIndex(start);

      // set up the output 2D image
      typename OutputImageType::Pointer outputImage = OutputImageType::New();
      outputImage->SetRegions(outputRegion);
      typename OutputImageType::SpacingType spacing;
      spacing[0] = image->GetSpacing()[0];
      spacing[1] = image->GetSpacing()[1];
      outputImage->SetSpacing(spacing);
      typename OutputImageType::PointType origin;
      origin[0] = image->GetOrigin()[0];
      origin[1] = image->GetOrigin()[1];
      outputImage->SetOrigin(origin);
      outputImage->Allocate();

      // set up the iterators
      typedef itk::ImageRegionConstIterator< InputImageType > InputIteratorType;
      typedef itk::ImageRegionIterator< OutputImageType > OutputIteratorType;
      InputIteratorType inputIt( image, image->GetLargestPossibleRegion() );
      OutputIteratorType outputIt( outputImage, outputRegion );

      // do the conversin
      inputIt.GoToBegin();
      outputIt.GoToBegin();
      while( !inputIt.IsAtEnd() )
        {
        outputIt.Set( static_cast<unsigned char>(inputIt.Get()) );
        ++inputIt;
        ++outputIt;
        }

      // write out the 2D image
      typedef itk::ImageFileWriter<OutputImageType> Writer;
      typename Writer::Pointer writer = Writer::New();
      writer->UseCompressionOn();
      writer->SetFileName ( this->m_Filename.c_str() );
      writer->SetInput ( outputImage );
      writer->Update();
      }
    else
      {
      // set up the output 2D Region
      // typedef itk::Image<T,2> OutputImageType;
        typedef InputImageType OutputImageType;
      typename OutputImageType::SizeType size;
      size[0] = inImage->GetWidth();
      size[1] = inImage->GetHeight();
      typename OutputImageType::IndexType start;
      start[0] = 0;
      start[1] = 0;
      typename OutputImageType::RegionType outputRegion;
      outputRegion.SetSize(size);
      outputRegion.SetIndex(start);

      // set up the output 2D image
      typename OutputImageType::Pointer outputImage = OutputImageType::New();
      outputImage->SetRegions(outputRegion);
      typename OutputImageType::SpacingType spacing;
      spacing[0] = image->GetSpacing()[0];
      spacing[1] = image->GetSpacing()[1];
      outputImage->SetSpacing(spacing);
      typename OutputImageType::PointType origin;
      origin[0] = image->GetOrigin()[0];
      origin[1] = image->GetOrigin()[1];
      outputImage->SetOrigin(origin);
      outputImage->Allocate();

      // set up the iterators
      typedef itk::ImageRegionConstIterator< InputImageType > InputIteratorType;
      typedef itk::ImageRegionIterator< OutputImageType > OutputIteratorType;
      InputIteratorType inputIt( image, image->GetLargestPossibleRegion() );
      OutputIteratorType outputIt( outputImage, outputRegion );

      // do the conversin
      inputIt.GoToBegin();
      outputIt.GoToBegin();
      while( !inputIt.IsAtEnd() )
        {
        outputIt.Set( inputIt.Get() );
        ++inputIt;
        ++outputIt;
        }

      // write out the 2D image
      typedef itk::ImageFileWriter<OutputImageType> Writer;
      typename Writer::Pointer writer = Writer::New();
      writer->UseCompressionOn();
      writer->SetFileName ( this->m_Filename.c_str() );
      writer->SetInput ( outputImage );
      writer->Update();
      }
    }
  else
    {
=======
>>>>>>> f0bad8d4
    typedef itk::ImageFileWriter<InputImageType> Writer;
    typename Writer::Pointer writer = Writer::New();
    writer->SetFileName ( this->m_Filename.c_str() );
    writer->SetInput ( image );
    writer->Update();

    return *this;
  }

} // end namespace simple
} // end namespace itk<|MERGE_RESOLUTION|>--- conflicted
+++ resolved
@@ -41,128 +41,6 @@
     typename InputImageType::Pointer image =
       dynamic_cast <InputImageType*> ( inImage->GetImageBase().GetPointer() );
 
-<<<<<<< HEAD
-  // handle 2D images differently
-  if (inImage->GetDimension() == 2)
-    {
-
-    // see if we're dealing with a jpg or png
-    size_t pos = m_Filename.rfind(".");
-    std::string suffix = m_Filename.substr(pos+1,m_Filename.size()-pos+1);
-
-    if (std::strcmp(suffix.c_str(), "jpg") == 0 ||
-        std::strcmp(suffix.c_str(), "JPG") == 0 ||
-        std::strcmp(suffix.c_str(), "jpeg") == 0 ||
-        std::strcmp(suffix.c_str(), "JPEG") == 0 ||
-        std::strcmp(suffix.c_str(), "png") == 0 ||
-        std::strcmp(suffix.c_str(), "PNG") == 0)
-      {
-      // set up the output 2D Region
-      typedef itk::Image<unsigned char,2> OutputImageType;
-      typename OutputImageType::SizeType size;
-      size[0] = inImage->GetWidth();
-      size[1] = inImage->GetHeight();
-      typename OutputImageType::IndexType start;
-      start[0] = 0;
-      start[1] = 0;
-      typename OutputImageType::RegionType outputRegion;
-      outputRegion.SetSize(size);
-      outputRegion.SetIndex(start);
-
-      // set up the output 2D image
-      typename OutputImageType::Pointer outputImage = OutputImageType::New();
-      outputImage->SetRegions(outputRegion);
-      typename OutputImageType::SpacingType spacing;
-      spacing[0] = image->GetSpacing()[0];
-      spacing[1] = image->GetSpacing()[1];
-      outputImage->SetSpacing(spacing);
-      typename OutputImageType::PointType origin;
-      origin[0] = image->GetOrigin()[0];
-      origin[1] = image->GetOrigin()[1];
-      outputImage->SetOrigin(origin);
-      outputImage->Allocate();
-
-      // set up the iterators
-      typedef itk::ImageRegionConstIterator< InputImageType > InputIteratorType;
-      typedef itk::ImageRegionIterator< OutputImageType > OutputIteratorType;
-      InputIteratorType inputIt( image, image->GetLargestPossibleRegion() );
-      OutputIteratorType outputIt( outputImage, outputRegion );
-
-      // do the conversin
-      inputIt.GoToBegin();
-      outputIt.GoToBegin();
-      while( !inputIt.IsAtEnd() )
-        {
-        outputIt.Set( static_cast<unsigned char>(inputIt.Get()) );
-        ++inputIt;
-        ++outputIt;
-        }
-
-      // write out the 2D image
-      typedef itk::ImageFileWriter<OutputImageType> Writer;
-      typename Writer::Pointer writer = Writer::New();
-      writer->UseCompressionOn();
-      writer->SetFileName ( this->m_Filename.c_str() );
-      writer->SetInput ( outputImage );
-      writer->Update();
-      }
-    else
-      {
-      // set up the output 2D Region
-      // typedef itk::Image<T,2> OutputImageType;
-        typedef InputImageType OutputImageType;
-      typename OutputImageType::SizeType size;
-      size[0] = inImage->GetWidth();
-      size[1] = inImage->GetHeight();
-      typename OutputImageType::IndexType start;
-      start[0] = 0;
-      start[1] = 0;
-      typename OutputImageType::RegionType outputRegion;
-      outputRegion.SetSize(size);
-      outputRegion.SetIndex(start);
-
-      // set up the output 2D image
-      typename OutputImageType::Pointer outputImage = OutputImageType::New();
-      outputImage->SetRegions(outputRegion);
-      typename OutputImageType::SpacingType spacing;
-      spacing[0] = image->GetSpacing()[0];
-      spacing[1] = image->GetSpacing()[1];
-      outputImage->SetSpacing(spacing);
-      typename OutputImageType::PointType origin;
-      origin[0] = image->GetOrigin()[0];
-      origin[1] = image->GetOrigin()[1];
-      outputImage->SetOrigin(origin);
-      outputImage->Allocate();
-
-      // set up the iterators
-      typedef itk::ImageRegionConstIterator< InputImageType > InputIteratorType;
-      typedef itk::ImageRegionIterator< OutputImageType > OutputIteratorType;
-      InputIteratorType inputIt( image, image->GetLargestPossibleRegion() );
-      OutputIteratorType outputIt( outputImage, outputRegion );
-
-      // do the conversin
-      inputIt.GoToBegin();
-      outputIt.GoToBegin();
-      while( !inputIt.IsAtEnd() )
-        {
-        outputIt.Set( inputIt.Get() );
-        ++inputIt;
-        ++outputIt;
-        }
-
-      // write out the 2D image
-      typedef itk::ImageFileWriter<OutputImageType> Writer;
-      typename Writer::Pointer writer = Writer::New();
-      writer->UseCompressionOn();
-      writer->SetFileName ( this->m_Filename.c_str() );
-      writer->SetInput ( outputImage );
-      writer->Update();
-      }
-    }
-  else
-    {
-=======
->>>>>>> f0bad8d4
     typedef itk::ImageFileWriter<InputImageType> Writer;
     typename Writer::Pointer writer = Writer::New();
     writer->SetFileName ( this->m_Filename.c_str() );
