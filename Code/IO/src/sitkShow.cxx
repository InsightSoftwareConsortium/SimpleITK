--- conflicted
+++ resolved
@@ -37,7 +37,7 @@
 
   /**
    * This function take a list of command line arguments, and runs a
-   * process based on it. It wait for a fraction of a section before
+   * process based on it. It waits for a fraction of a second before
    * checking it's state, to verify it was launched OK.
    */
   static void ExecuteShow( const std::vector<std::string> & cmdLine )
@@ -184,22 +184,31 @@
         // Just assume it is registered properly in a place where the open command will find it.
         ExecutableName="ImageJ64";
         }
-      CommandLine << "open -a " << ExecutableName  << " \"" << TempFile << "\"";
       WriteImage ( image, TempFile );
-      // try executing the command
-      int ret = system ( CommandLine.str().c_str() );
-
-      // failed to find ImageJ64.app.  Try ImageJ.app
-      if (ret) {
-	  ExecutableName = itksys::SystemTools::FindDirectory( "ImageJ.app" );
-	  if( ExecutableName == "" )
-	  {
+
+      CommandLine.push_back( "open" );
+      CommandLine.push_back( "-a" );
+      CommandLine.push_back( ExecutableName );
+      CommandLine.push_back( TempFile );
+
+      try
+        {
+        ExecuteShow( CommandLine );
+        }
+      catch(...)
+        {
+        // failed to find ImageJ64.app.  Try ImageJ.app
+
+        ExecutableName = itksys::SystemTools::FindDirectory( "ImageJ.app" );
+        if( ExecutableName == "" )
+          {
           // Just assume it is registered properly in a place where the open command will find it.
-	  ExecutableName="ImageJ";
-        }
-        CommandLine << "open -a " << ExecutableName  << " \"" << TempFile << "\"";
-        system ( CommandLine.str().c_str() );
-      }
+          ExecutableName="ImageJ";
+          }
+        CommandLine[2] = ExecutableName;
+        // run the compiled command-line in a process which will detach
+        ExecuteShow( CommandLine );
+        }
       return;
 #endif
 
@@ -210,15 +219,11 @@
         // Just assume it is registered properly in a place where the open command will find it.
         ExecutableName="ImageJ";
         }
-<<<<<<< HEAD
       CommandLine.push_back( "open" );
       CommandLine.push_back( "-a" );
       CommandLine.push_back( ExecutableName );
       CommandLine.push_back( TempFile );
-=======
-      CommandLine << "open -a " << ExecutableName  << " \"" << TempFile << "\"";
-
->>>>>>> ece2471f
+
 #else
       // Must be Linux
       ExecutableName = itksys::SystemTools::FindFile ( "ImageJ" );
