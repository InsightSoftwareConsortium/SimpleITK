set ( SimpleITKCommonSource
  sitkImage.cxx
  sitkImageExplicit.cxx
  sitkProcessObject.cxx
  sitkTransform.cxx
  sitkCommand.cxx
  sitkFunctionCommand.cxx
  sitkPixelIDValues.cxx
  sitkExceptionObject.cxx
<<<<<<< HEAD
  sitkEvent.cxx
=======
  sitkInterpolator.cxx
>>>>>>> 12e44d02
  sitkVersion.cxx
  ../include/Ancillary/hl_md5.cxx
  ../include/Ancillary/hl_sha1.cxx
  )

set ( ITK_NO_IO_FACTORY_REGISTER_MANAGER 1 )
include(${ITK_USE_FILE})

add_library ( SimpleITKCommon ${SimpleITKCommonSource} ${SimpleITKAncillarySource} )
target_link_libraries ( SimpleITKCommon ${ITK_LIBRARIES} )
set_target_properties( SimpleITKCommon PROPERTIES SKIP_BUILD_RPATH TRUE )

sitk_install_exported_target( SimpleITKCommon )

# Add custom command that will delete java files which need to be rebuilt when changes
# are made to Common
if( WRAP_JAVA )
  add_custom_command(
    TARGET SimpleITKCommon
    POST_BUILD
    COMMENT "Cleaning java build..."
    COMMAND ${CMAKE_COMMAND} -E remove -f ${SimpleITK_BINARY_DIR}/Wrapping/org/itk/simple/*.java
    COMMAND ${CMAKE_COMMAND} -E remove -f ${SimpleITK_BINARY_DIR}/Wrapping/build/org/itk/simple/*.class
  )
endif()<|MERGE_RESOLUTION|>--- conflicted
+++ resolved
@@ -7,11 +7,8 @@
   sitkFunctionCommand.cxx
   sitkPixelIDValues.cxx
   sitkExceptionObject.cxx
-<<<<<<< HEAD
   sitkEvent.cxx
-=======
   sitkInterpolator.cxx
->>>>>>> 12e44d02
   sitkVersion.cxx
   ../include/Ancillary/hl_md5.cxx
   ../include/Ancillary/hl_sha1.cxx
