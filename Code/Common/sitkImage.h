#ifndef __sitkImage_h
#define __sitkImage_h

#include "sitkMacro.h"

namespace itk
{
<<<<<<< HEAD
namespace simple
{

class Image
  : public LightObject {
public:
  typedef Image              Self;
  typedef SmartPointer<Self> Pointer;

  template <typename TImageType>
  Image( typename TImageType::Pointer image )
    {
      // assign to auto pointer
      m_PimpleImage.reset( new PimpleImage<TImageType>( image ) );
    }
  template <typename TImageType>
  Image( TImageType* image )
    {
      // assign to auto pointer
      m_PimpleImage.reset( new PimpleImage<TImageType>( image ) );
    }


  // could return -1 if in valid
//  SimpleImageBase::Pointer GetITKImage( void );
  itk::DataObject::Pointer GetImageBase( void );
  itk::DataObject::ConstPointer GetImageBase( void ) const;

  ImageDataType GetDataType( void ) const;
  unsigned int GetDimension( void ) const;

  uint64_t GetHeight( void ) ;
  uint64_t GetWidth( void );
  uint64_t GetDepth( void );

  std::string ToString( void );

private:

  // Copying is not supported
  Image( const Image & ); // Not implemented
  Image &operator=( const Image & ); // Not implemented

  /// We utilize the private implementation ( or PImple)
  /// programming idiom to modify the behavior of the simple image
  /// class based on the different image types.
  ///
  /// This class is desinged to be utilize to have trivial copy,
  /// and assgnement operators
  struct PimpleImageBase
  {
    virtual ~PimpleImageBase( void ) {};

    virtual ImageDataType GetDataType(void) = 0;
    virtual unsigned int GetDimension( void ) = 0;

    virtual PimpleImageBase *Clone(void) const = 0;
    virtual itk::DataObject::Pointer GetDataBase( void ) = 0;
    virtual itk::DataObject::ConstPointer GetDataBase( void ) const = 0;

    virtual uint64_t GetWidth( void ) const { return this->GetSize( 0 ); }
    virtual uint64_t GetHeight( void ) const { return this->GetSize( 1 ); }
    virtual uint64_t GetDepth( void ) const { return this->GetSize( 2 ); }

    virtual uint64_t GetSize( unsigned int dimension ) const = 0;

  };

  template <class TImageType>
  struct PimpleImage
    : public PimpleImageBase
  {
    typedef PimpleImage                 Self;
    typedef TImageType                  ImageType;
    typedef typename ImageType::Pointer ImagePointer;

    PimpleImage ( ImageType* image )
      : m_Image( image )
=======
  namespace simple
  {

    class Image : public LightObject {
    public:
      typedef Image              Self;
      typedef SmartPointer<Self> Pointer;

      template <typename TImageType>
      Image( typename TImageType::Pointer image )
        : m_Image( image )
>>>>>>> 32cc28b2
      {
        // assign to auto pointer
        m_PimpleImage.reset( new PimpleImage<TImageType>( image ) );
      }
      template <typename TImageType>
      Image( TImageType* image )
        : m_Image( image )
      {
        // assign to auto pointer
        m_PimpleImage.reset( new PimpleImage<TImageType>( image ) );
      }

      // could return -1 if in valid
      SimpleImageBase::Pointer GetITKImage( void );

<<<<<<< HEAD
        // get the id of the pixel type
        typedef typename TImageType::PixelType PixelType;
        static const int id = typelist::IndexOf< InstantiatedPixelTypeList, PixelType >::Result;
=======
      ImageDataType GetImageDataType( void );

      uint64_t GetHeight( void );
      uint64_t GetWidth( void );
      uint64_t GetDepth( void );
>>>>>>> 32cc28b2

      std::string ToString( void );

    private:

<<<<<<< HEAD
    virtual PimpleImageBase *Clone( void ) const { return new Self(this->m_Image.GetPointer()); }
    virtual itk::DataObject::Pointer GetDataBase( void ) { return this->m_Image.GetPointer(); }
    virtual itk::DataObject::ConstPointer GetDataBase( void ) const { return this->m_Image.GetPointer(); }

    ImageDataType GetDataType(void) throw()
=======
      // Copying is not supported
      Image( const Image & ); // Not implemented
      Image &operator=( const Image & ); // Not implemented
      // For some reason, SWIG gets a little confused here, so don't let it see this code.
#ifndef SWIG

      /// We utilize the private implementation ( or PImple)
      /// programming idiom to modify the behavior of the simple image
      /// class based on the different image types.
      ///
      /// This class is desinged to be utilize to have trivial copy,
      /// and assgnement operators
      struct PimpleImageBase
>>>>>>> 32cc28b2
      {
        virtual ~PimpleImageBase( void ) {};
        virtual ImageDataType GetImageDataType(void) = 0;
      };

      template <class TImageType>
      struct PimpleImage
        : public PimpleImageBase
      {
        PimpleImage ( TImageType* image )
        {
          // verify that simpleITK supports this image type and dimension

<<<<<<< HEAD
    virtual unsigned int GetDimension( void ) { return ImageType::ImageDimension; }

    virtual uint64_t GetSize( unsigned int dimension ) const
      {
        if ( dimension > ImageType::ImageDimension - 1 )
          {
          return 1;
          }

        typename ImageType::RegionType largestRegion = this->m_Image->GetLargestPossibleRegion();
        return largestRegion.GetSize(dimension);
      }


  private:
    ImagePointer m_Image;
  };



  // utilize std::auto_ptr to per form automatic deletion on deconstruction
  std::auto_ptr< PimpleImageBase > m_PimpleImage;
};
=======
          // this should be a STATIC ASSERT
          assert( TImageType::ImageDimension == 3 );


          // get the id of the pixel type
          typedef typename TImageType::PixelType PixelType;
          static const int id = typelist::IndexOf< InstantiatedPixelTypeList, PixelType >::Result;
>>>>>>> 32cc28b2

          // THIS SHOULD BE A STATIC ASSERT
          assert(  id != -1 );
        }

        ImageDataType GetImageDataType(void) throw()
        {
          typedef typename TImageType::PixelType PixelType;

          // The constructor ensures that we have a valid image
          // this maps the Image's pixel type to the array index
          return typelist::IndexOf< InstantiatedPixelTypeList, PixelType>::Result;
        }

      };

      // utilize std::auto_ptr to perform automatic deletion on deconstruction
      std::auto_ptr< PimpleImageBase > m_PimpleImage;

      SimpleImageBase::Pointer m_Image;
#endif
    };
  }
}


#endif<|MERGE_RESOLUTION|>--- conflicted
+++ resolved
@@ -5,15 +5,13 @@
 
 namespace itk
 {
-<<<<<<< HEAD
-namespace simple
-{
+  namespace simple
+  {
 
-class Image
-  : public LightObject {
-public:
-  typedef Image              Self;
-  typedef SmartPointer<Self> Pointer;
+    class Image : public LightObject {
+    public:
+      typedef Image              Self;
+      typedef SmartPointer<Self> Pointer;
 
   template <typename TImageType>
   Image( typename TImageType::Pointer image )
@@ -28,26 +26,27 @@
       m_PimpleImage.reset( new PimpleImage<TImageType>( image ) );
     }
 
+      itk::DataObject::Pointer GetImageBase( void );
+      itk::DataObject::ConstPointer GetImageBase( void ) const;
 
-  // could return -1 if in valid
-//  SimpleImageBase::Pointer GetITKImage( void );
-  itk::DataObject::Pointer GetImageBase( void );
-  itk::DataObject::ConstPointer GetImageBase( void ) const;
+      // could return -1 if in valid
+      ImageDataType GetDataType( void ) const;
 
-  ImageDataType GetDataType( void ) const;
-  unsigned int GetDimension( void ) const;
+      unsigned int GetDimension( void ) const;
 
-  uint64_t GetHeight( void ) ;
-  uint64_t GetWidth( void );
-  uint64_t GetDepth( void );
+      uint64_t GetHeight( void );
+      uint64_t GetWidth( void );
+      uint64_t GetDepth( void );
 
-  std::string ToString( void );
+      std::string ToString( void );
 
-private:
+    private:
 
-  // Copying is not supported
-  Image( const Image & ); // Not implemented
-  Image &operator=( const Image & ); // Not implemented
+      // Copying is not supported
+      Image( const Image & ); // Not implemented
+      Image &operator=( const Image & ); // Not implemented
+      // For some reason, SWIG gets a little confused here, so don't let it see this code.
+#ifndef SWIG
 
   /// We utilize the private implementation ( or PImple)
   /// programming idiom to modify the behavior of the simple image
@@ -84,85 +83,31 @@
 
     PimpleImage ( ImageType* image )
       : m_Image( image )
-=======
-  namespace simple
-  {
+      {
+          // this should be a STATIC ASSERT
+          assert( TImageType::ImageDimension == 3 );
 
-    class Image : public LightObject {
-    public:
-      typedef Image              Self;
-      typedef SmartPointer<Self> Pointer;
-
-      template <typename TImageType>
-      Image( typename TImageType::Pointer image )
-        : m_Image( image )
->>>>>>> 32cc28b2
-      {
-        // assign to auto pointer
-        m_PimpleImage.reset( new PimpleImage<TImageType>( image ) );
-      }
-      template <typename TImageType>
-      Image( TImageType* image )
-        : m_Image( image )
-      {
-        // assign to auto pointer
-        m_PimpleImage.reset( new PimpleImage<TImageType>( image ) );
-      }
-
-      // could return -1 if in valid
-      SimpleImageBase::Pointer GetITKImage( void );
-
-<<<<<<< HEAD
         // get the id of the pixel type
         typedef typename TImageType::PixelType PixelType;
         static const int id = typelist::IndexOf< InstantiatedPixelTypeList, PixelType >::Result;
-=======
-      ImageDataType GetImageDataType( void );
 
-      uint64_t GetHeight( void );
-      uint64_t GetWidth( void );
-      uint64_t GetDepth( void );
->>>>>>> 32cc28b2
+          // THIS SHOULD BE A STATIC ASSERT
+          assert(  id != -1 );
+        }
 
-      std::string ToString( void );
-
-    private:
-
-<<<<<<< HEAD
     virtual PimpleImageBase *Clone( void ) const { return new Self(this->m_Image.GetPointer()); }
     virtual itk::DataObject::Pointer GetDataBase( void ) { return this->m_Image.GetPointer(); }
     virtual itk::DataObject::ConstPointer GetDataBase( void ) const { return this->m_Image.GetPointer(); }
 
     ImageDataType GetDataType(void) throw()
-=======
-      // Copying is not supported
-      Image( const Image & ); // Not implemented
-      Image &operator=( const Image & ); // Not implemented
-      // For some reason, SWIG gets a little confused here, so don't let it see this code.
-#ifndef SWIG
+      {
+        typedef typename TImageType::PixelType PixelType;
 
-      /// We utilize the private implementation ( or PImple)
-      /// programming idiom to modify the behavior of the simple image
-      /// class based on the different image types.
-      ///
-      /// This class is desinged to be utilize to have trivial copy,
-      /// and assgnement operators
-      struct PimpleImageBase
->>>>>>> 32cc28b2
-      {
-        virtual ~PimpleImageBase( void ) {};
-        virtual ImageDataType GetImageDataType(void) = 0;
-      };
+          // The constructor ensures that we have a valid image
+          // this maps the Image's pixel type to the array index
+          return typelist::IndexOf< InstantiatedPixelTypeList, PixelType>::Result;
+        }
 
-      template <class TImageType>
-      struct PimpleImage
-        : public PimpleImageBase
-      {
-        PimpleImage ( TImageType* image )
-        {
-          // verify that simpleITK supports this image type and dimension
-
-<<<<<<< HEAD
     virtual unsigned int GetDimension( void ) { return ImageType::ImageDimension; }
 
     virtual uint64_t GetSize( unsigned int dimension ) const
@@ -181,42 +126,11 @@
     ImagePointer m_Image;
   };
 
+    // utilize std::auto_ptr to perform automatic deletion on deconstruction
+    std::auto_ptr< PimpleImageBase > m_PimpleImage;
 
-
-  // utilize std::auto_ptr to per form automatic deletion on deconstruction
-  std::auto_ptr< PimpleImageBase > m_PimpleImage;
-};
-=======
-          // this should be a STATIC ASSERT
-          assert( TImageType::ImageDimension == 3 );
-
-
-          // get the id of the pixel type
-          typedef typename TImageType::PixelType PixelType;
-          static const int id = typelist::IndexOf< InstantiatedPixelTypeList, PixelType >::Result;
->>>>>>> 32cc28b2
-
-          // THIS SHOULD BE A STATIC ASSERT
-          assert(  id != -1 );
-        }
-
-        ImageDataType GetImageDataType(void) throw()
-        {
-          typedef typename TImageType::PixelType PixelType;
-
-          // The constructor ensures that we have a valid image
-          // this maps the Image's pixel type to the array index
-          return typelist::IndexOf< InstantiatedPixelTypeList, PixelType>::Result;
-        }
-
-      };
-
-      // utilize std::auto_ptr to perform automatic deletion on deconstruction
-      std::auto_ptr< PimpleImageBase > m_PimpleImage;
-
-      SimpleImageBase::Pointer m_Image;
 #endif
-    };
+  };
   }
 }
 
