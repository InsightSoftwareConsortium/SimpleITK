#ifndef __sitkMemberFunctionFactory_txx
#define __sitkMemberFunctionFactory_h

#include "sitkMemberFunctionFactory.h"
#include "sitkDetail.h"

namespace itk
{
namespace simple
{
// this namespace is internal classes not part of the external simple ITK interface
namespace detail {


// a privately declared predicate for use with the typelist::ForEach
// algorithm
//
// This predicate calls the member function factories AddressorType on
// each valid ImageType defined from the pixel type id, and the
// provided dimension,
template < typename TMemberFunctionFactory, unsigned int ImageDimension >
struct MemberFunctionInstantiater
{
  MemberFunctionInstantiater( TMemberFunctionFactory &factory )
    : m_Factory( factory )
    {}

  template <class TPixelIDType>
  void operator()( TPixelIDType t )
    {
      typedef TPixelIDType                                      PixelIDType;
      typedef typename TMemberFunctionFactory::ObjectType       ObjectType;
      typedef typename TMemberFunctionFactory::AddressorType    AddressorType;

      // this maps the pixel type to an array id
      int id = PixelIDToPixelIDValue< PixelIDType >::Result;

      AddressorType addressor;
      if ( id > 0 &&  id < typelist::Length< InstantiatedPixelIDTypeList >::Result )
        {
        typedef typename PixelIDToImageType<TPixelIDType, ImageDimension>::ImageType ImageType;
        m_Factory.Register(addressor.operator()<ImageType>(), (ImageType*)(NULL));
        }
    }

private:

  TMemberFunctionFactory &m_Factory;
};

template <typename TMemberFunctionPointer,
          typename TMemberFunctionAddressor>
MemberFunctionFactory<TMemberFunctionPointer, TMemberFunctionAddressor>
::MemberFunctionFactory( typename MemberFunctionFactory::ObjectType *pObject )
  : m_ObjectPointer( pObject )
{
  assert( pObject );
}

template <typename TMemberFunctionPointer,
          typename TMemberFunctionAddressor>
template<typename TImageType >
void MemberFunctionFactory<TMemberFunctionPointer, TMemberFunctionAddressor>
::Register( typename MemberFunctionFactory::MemberFunctionType pfunc,  TImageType*  )
{
  PixelIDValueType pixelID = ImageTypeToPixelIDValue<TImageType>::Result;

  // this shouldn't occour, just may be useful for debugging
  assert( pixelID > 0 && pixelID < typelist::Length< InstantiatedPixelIDTypeList >::Result );

  sitkStaticAssert( TImageType::ImageDimension == 2 || TImageType::ImageDimension == 3,
                    "Image Dimension out of range" );
  sitkStaticAssert( ImageTypeToPixelIDValue<TImageType>::Result != (int)sitkUnknown,
                    "invalid pixel type");

  if ( pixelID > 0 && pixelID < typelist::Length< InstantiatedPixelIDTypeList >::Result )
    {
    switch( TImageType::ImageDimension )
      {
      case 3:
        Superclass::m_PFunction3[ pixelID ] = Superclass::BindObject( pfunc, m_ObjectPointer );
        break;
      case 2:
        Superclass::m_PFunction2[ pixelID ] = Superclass::BindObject( pfunc, m_ObjectPointer );
        break;
      default:
        break;
      }
    }
}

template <typename TMemberFunctionPointer,
          typename TMemberFunctionAddressor>
template <typename TPixelIDTypeList,
          unsigned int ImageDimension >
void MemberFunctionFactory<TMemberFunctionPointer, TMemberFunctionAddressor>
::RegisterMemberFunctions( void )
{
  typedef MemberFunctionInstantiater< MemberFunctionFactory, ImageDimension > InstantiaterType;

  // initialize function array with pointer
  typelist::ForEach<TPixelIDTypeList> forEachTypeInList;
  forEachTypeInList( InstantiaterType( *this ) );
}


template <typename TMemberFunctionPointer,
          typename TMemberFunctionAddressor>
typename MemberFunctionFactory<TMemberFunctionPointer, TMemberFunctionAddressor>::FunctionObjectType
MemberFunctionFactory<TMemberFunctionPointer, TMemberFunctionAddressor>
::GetMemberFunction( PixelIDValueType pixelID, unsigned int imageDimension  )
{
  if ( pixelID >= typelist::Length< InstantiatedPixelIDTypeList >::Result || pixelID < 0 )
    {
    sitkExceptionMacro ( << "unexpected error pixelID is out of range" );
    }

  switch ( imageDimension )
    {
    case 3:
      // check if tr1::function has been set
      if ( Superclass::m_PFunction3[ pixelID ] )
        {
        return Superclass::m_PFunction3[ pixelID ];
        }
<<<<<<< HEAD
      else
        {
        std::cerr << "Pixel type: " << pixelID << " is not supported in 3D" << std::endl;
        itkGenericExceptionMacro ( << "Pixel type: " << pixelID << " is not supported in 3D" );
        }
=======

      sitkExceptionMacro ( << "Pixel type is not supported for this commandlet" );

>>>>>>> 1def4c54
      break;
    case 2:
      // check if tr1::function has been set
      if ( Superclass::m_PFunction2[ pixelID ] )
        {
        return Superclass::m_PFunction2[ pixelID ];
        }
<<<<<<< HEAD
      else
        {
        std::cerr << "Pixel type: " << pixelID << " is not supported in 2D" << std::endl;
        // need to thow something better or have some other definded behavior
        itkGenericExceptionMacro ( << "Pixel type: " << pixelID << " is not supported in 2D" );
        }
=======

      sitkExceptionMacro ( << "Pixel type is not supported for this commandlet" );

>>>>>>> 1def4c54
      break;
    default:
      sitkExceptionMacro ( << "Image dimension " << imageDimension << " is not supported" );
      throw;
    }
}


} // end namespace detail
} // end namespace simple
} // end namespace itk


#endif //  __sitkMemberFunctionFactory_h<|MERGE_RESOLUTION|>--- conflicted
+++ resolved
@@ -123,17 +123,9 @@
         {
         return Superclass::m_PFunction3[ pixelID ];
         }
-<<<<<<< HEAD
-      else
-        {
-        std::cerr << "Pixel type: " << pixelID << " is not supported in 3D" << std::endl;
-        itkGenericExceptionMacro ( << "Pixel type: " << pixelID << " is not supported in 3D" );
-        }
-=======
 
-      sitkExceptionMacro ( << "Pixel type is not supported for this commandlet" );
+        sitkExceptionMacro ( << "Pixel type: " << pixelID << " is not supported in 3D" );
 
->>>>>>> 1def4c54
       break;
     case 2:
       // check if tr1::function has been set
@@ -141,18 +133,9 @@
         {
         return Superclass::m_PFunction2[ pixelID ];
         }
-<<<<<<< HEAD
-      else
-        {
-        std::cerr << "Pixel type: " << pixelID << " is not supported in 2D" << std::endl;
-        // need to thow something better or have some other definded behavior
-        itkGenericExceptionMacro ( << "Pixel type: " << pixelID << " is not supported in 2D" );
-        }
-=======
 
-      sitkExceptionMacro ( << "Pixel type is not supported for this commandlet" );
+        sitkExceptionMacro ( << "Pixel type: " << pixelID << " is not supported in 2D" );
 
->>>>>>> 1def4c54
       break;
     default:
       sitkExceptionMacro ( << "Image dimension " << imageDimension << " is not supported" );
