#ifndef __sitkIndex_h
#define __sitkIndex_h

// sitk includes
#include "sitkMacro.h"

// itk includes
#include "itkIndex.h"

namespace itk
{
namespace simple
{

class Index
{

public:

  // Typedefs
  typedef Index              Self;
  typedef size_t             IndexValueType;

  //
  // Constructors
  //
<<<<<<< HEAD
  Index( void );
=======
  Index();
>>>>>>> 6de6854c
  Index( IndexValueType x, IndexValueType y );
  Index( IndexValueType x, IndexValueType y, IndexValueType z );

  //
  // Methods
  //

  // Get Component Methods
  IndexValueType GetX() const;
  IndexValueType GetY() const;
  IndexValueType GetZ() const;

  // Set Component Methods
  Self& SetX( IndexValueType x );
  Self& SetY( IndexValueType y );
  Self& SetZ( IndexValueType z );

  // Get dimensionality
  unsigned int GetDim() const;


  //
  // Operators
  //

  // [] operator (no bounds checking)
  IndexValueType & operator[](unsigned int dim);

  // Cast operator for itk::Index<2>
  operator itk::Index<2>();

  // Cast operator for itk::Index<3>
  operator itk::Index<3>();

private:

  // The dimensionality of the index
  unsigned int m_Dim;

  // Array of 3 values to hold the indices
  IndexValueType m_Index[3];

};  // end class Index


// << operator for printing
std::ostream & operator<<(std::ostream & os, Index & idx);


} // end namespace simple
} // end namespace itk


#endif<|MERGE_RESOLUTION|>--- conflicted
+++ resolved
@@ -24,11 +24,7 @@
   //
   // Constructors
   //
-<<<<<<< HEAD
-  Index( void );
-=======
   Index();
->>>>>>> 6de6854c
   Index( IndexValueType x, IndexValueType y );
   Index( IndexValueType x, IndexValueType y, IndexValueType z );
 
