--- conflicted
+++ resolved
@@ -5,21 +5,13 @@
 namespace simple
 {
 
-<<<<<<< HEAD
-Index::Index(void)
+Index::Index()
 {
   m_Index[0] = 0;
   m_Index[1] = 0;
   m_Index[2] = 0;
   m_Dim = 2;
 }
-=======
-  Index::Index()
-  {
-  m_Index[0] = m_Index[1] = m_Index[2] = 0;
-  m_Dim = 3;
-  }
->>>>>>> 6de6854c
 
 Index::Index( IndexValueType x, IndexValueType y )
 {
