/*=========================================================================
*
*  Copyright Insight Software Consortium
*
*  Licensed under the Apache License, Version 2.0 (the "License");
*  you may not use this file except in compliance with the License.
*  You may obtain a copy of the License at
*
*         http://www.apache.org/licenses/LICENSE-2.0.txt
*
*  Unless required by applicable law or agreed to in writing, software
*  distributed under the License is distributed on an "AS IS" BASIS,
*  WITHOUT WARRANTIES OR CONDITIONS OF ANY KIND, either express or implied.
*  See the License for the specific language governing permissions and
*  limitations under the License.
*
*=========================================================================*/
#include "sitkImageRegistrationMethod.h"

#include "itkConjugateGradientLineSearchOptimizerv4.h"
#include "itkGradientDescentOptimizerv4.h"
#include "itkRegularStepGradientDescentOptimizerv4.h"
#include "itkLBFGSBOptimizerv4.h"
#include "itkOnePlusOneEvolutionaryOptimizerv4.h"
#include "itkNormalVariateGenerator.h"
#include "itkExhaustiveOptimizerv4.h"
#include "itkAmoebaOptimizerv4.h"
#include "itkPowellOptimizerv4.h"

<<<<<<< HEAD
=======
#include <time.h>
>>>>>>> 5b7846c9


namespace {

template <typename T>
void UpdateWithBestValueExhaustive(itk::ExhaustiveOptimizerv4<T> *exhaustiveOptimizer,
                                   double &outValue,
                                   itk::TransformBase *outTransform)
{
  outValue = exhaustiveOptimizer->GetMinimumMetricValue();
  if (outTransform)
    {
    outTransform->SetParameters(exhaustiveOptimizer->GetMinimumMetricValuePosition());
    }
}

struct PositionOptimizerCustomCast
{
  template <typename T>
  static std::vector<double> Helper(const T &value)
    { return std::vector<double>(value.begin(),value.end()); }

  static std::vector<double> CustomCast(const itk::ObjectToObjectOptimizerBaseTemplate<double> *opt)
    {
      return Helper(opt->GetCurrentPosition());
    }
};

}

namespace itk
{
namespace simple
{

  template< typename TValue, typename TType>
  itk::Array<TValue> sitkSTLVectorToITKArray( const std::vector< TType > & in )
  {
    itk::Array<TValue> out(in.size());
    std::copy(in.begin(), in.end(), out.begin());
    return out;
  }

  itk::ObjectToObjectOptimizerBaseTemplate<double>*
  ImageRegistrationMethod::CreateOptimizer( unsigned int numberOfTransformParameters )
  {
    typedef double InternalComputationValueType;

    if ( m_OptimizerType == ConjugateGradientLineSearch )
      {
      typedef itk::ConjugateGradientLineSearchOptimizerv4Template<InternalComputationValueType> _OptimizerType;
      _OptimizerType::Pointer      optimizer     = _OptimizerType::New();
      optimizer->SetLearningRate( this->m_OptimizerLearningRate );
      optimizer->SetNumberOfIterations( this->m_OptimizerNumberOfIterations );
      optimizer->SetMinimumConvergenceValue( this->m_OptimizerConvergenceMinimumValue );
      optimizer->SetConvergenceWindowSize( this->m_OptimizerConvergenceWindowSize );
      optimizer->SetLowerLimit( this->m_OptimizerLineSearchLowerLimit);
      optimizer->SetUpperLimit( this->m_OptimizerLineSearchUpperLimit);
      optimizer->SetEpsilon( this->m_OptimizerLineSearchEpsilon);
      optimizer->SetMaximumLineSearchIterations( this->m_OptimizerLineSearchMaximumIterations);
      optimizer->SetDoEstimateLearningRateAtEachIteration( this->m_OptimizerEstimateLearningRate==EachIteration );
      optimizer->SetDoEstimateLearningRateOnce( this->m_OptimizerEstimateLearningRate==Once );
      optimizer->SetMaximumStepSizeInPhysicalUnits( this->m_OptimizerMaximumStepSizeInPhysicalUnits );

      this->m_pfGetMetricValue = nsstd::bind(&_OptimizerType::GetCurrentMetricValue,optimizer.GetPointer());
      this->m_pfGetOptimizerIteration = nsstd::bind(&_OptimizerType::GetCurrentIteration,optimizer.GetPointer());
      this->m_pfGetOptimizerPosition = nsstd::bind(&PositionOptimizerCustomCast::CustomCast,optimizer.GetPointer());
      this->m_pfGetOptimizerLearningRate = nsstd::bind(&_OptimizerType::GetLearningRate,optimizer.GetPointer());
      this->m_pfGetOptimizerConvergenceValue = nsstd::bind(&_OptimizerType::GetConvergenceValue,optimizer.GetPointer());
      this->m_pfGetOptimizerScales = nsstd::bind(&PositionOptimizerCustomCast::Helper<_OptimizerType::ScalesType>, nsstd::bind(&_OptimizerType::GetScales, optimizer.GetPointer()));

      optimizer->Register();
      return optimizer.GetPointer();
      }
    else if ( m_OptimizerType == GradientDescent )
      {
      typedef itk::GradientDescentOptimizerv4Template<InternalComputationValueType> _OptimizerType;
      _OptimizerType::Pointer      optimizer     = _OptimizerType::New();
      optimizer->SetLearningRate( this->m_OptimizerLearningRate );
      optimizer->SetNumberOfIterations( this->m_OptimizerNumberOfIterations );
      optimizer->SetMinimumConvergenceValue( this->m_OptimizerConvergenceMinimumValue );
      optimizer->SetConvergenceWindowSize( this->m_OptimizerConvergenceWindowSize );
      optimizer->SetDoEstimateLearningRateAtEachIteration( this->m_OptimizerEstimateLearningRate==EachIteration );
      optimizer->SetDoEstimateLearningRateOnce( this->m_OptimizerEstimateLearningRate==Once );
      optimizer->SetMaximumStepSizeInPhysicalUnits( this->m_OptimizerMaximumStepSizeInPhysicalUnits );

      this->m_pfGetMetricValue = nsstd::bind(&_OptimizerType::GetCurrentMetricValue,optimizer.GetPointer());
      this->m_pfGetOptimizerIteration = nsstd::bind(&_OptimizerType::GetCurrentIteration,optimizer.GetPointer());
      this->m_pfGetOptimizerPosition = nsstd::bind(&PositionOptimizerCustomCast::CustomCast,optimizer.GetPointer());
      this->m_pfGetOptimizerLearningRate = nsstd::bind(&_OptimizerType::GetLearningRate,optimizer.GetPointer());
      this->m_pfGetOptimizerConvergenceValue = nsstd::bind(&_OptimizerType::GetConvergenceValue,optimizer.GetPointer());
      this->m_pfGetOptimizerScales = nsstd::bind(&PositionOptimizerCustomCast::Helper<_OptimizerType::ScalesType>, nsstd::bind(&_OptimizerType::GetScales, optimizer.GetPointer()));

      optimizer->Register();
      return optimizer.GetPointer();
      }
    else if ( m_OptimizerType == GradientDescentLineSearch )
      {
      typedef itk::GradientDescentLineSearchOptimizerv4Template<InternalComputationValueType> _OptimizerType;
      _OptimizerType::Pointer      optimizer     = _OptimizerType::New();
      optimizer->SetLearningRate( this->m_OptimizerLearningRate );
      optimizer->SetNumberOfIterations( this->m_OptimizerNumberOfIterations );
      optimizer->SetMinimumConvergenceValue( this->m_OptimizerConvergenceMinimumValue );
      optimizer->SetConvergenceWindowSize( this->m_OptimizerConvergenceWindowSize );
      optimizer->SetLowerLimit( this->m_OptimizerLineSearchLowerLimit);
      optimizer->SetUpperLimit( this->m_OptimizerLineSearchUpperLimit);
      optimizer->SetEpsilon( this->m_OptimizerLineSearchEpsilon);
      optimizer->SetMaximumLineSearchIterations( this->m_OptimizerLineSearchMaximumIterations);
      optimizer->SetDoEstimateLearningRateAtEachIteration( this->m_OptimizerEstimateLearningRate==EachIteration );
      optimizer->SetDoEstimateLearningRateOnce( this->m_OptimizerEstimateLearningRate==Once );
      optimizer->SetMaximumStepSizeInPhysicalUnits( this->m_OptimizerMaximumStepSizeInPhysicalUnits );

      this->m_pfGetMetricValue = nsstd::bind(&_OptimizerType::GetCurrentMetricValue,optimizer.GetPointer());
      this->m_pfGetOptimizerIteration = nsstd::bind(&_OptimizerType::GetCurrentIteration,optimizer.GetPointer());
      this->m_pfGetOptimizerPosition = nsstd::bind(&PositionOptimizerCustomCast::CustomCast,optimizer.GetPointer());
      this->m_pfGetOptimizerLearningRate = nsstd::bind(&_OptimizerType::GetLearningRate,optimizer.GetPointer());
      this->m_pfGetOptimizerConvergenceValue = nsstd::bind(&_OptimizerType::GetConvergenceValue,optimizer.GetPointer());
      this->m_pfGetOptimizerScales = nsstd::bind(&PositionOptimizerCustomCast::Helper<_OptimizerType::ScalesType>, nsstd::bind(&_OptimizerType::GetScales, optimizer.GetPointer()));

      optimizer->Register();
      return optimizer.GetPointer();
      }
    else if ( m_OptimizerType == RegularStepGradientDescent )
      {
      typedef itk::RegularStepGradientDescentOptimizerv4<InternalComputationValueType> _OptimizerType;
      _OptimizerType::Pointer      optimizer =  _OptimizerType::New();

      optimizer->SetLearningRate( this->m_OptimizerLearningRate );
      optimizer->SetMinimumStepLength( this->m_OptimizerMinimumStepLength );
      optimizer->SetNumberOfIterations( this->m_OptimizerNumberOfIterations  );
      optimizer->SetRelaxationFactor( this->m_OptimizerRelaxationFactor );
      optimizer->SetGradientMagnitudeTolerance( this->m_OptimizerGradientMagnitudeTolerance );
      optimizer->SetDoEstimateLearningRateAtEachIteration( this->m_OptimizerEstimateLearningRate==EachIteration );
      optimizer->SetDoEstimateLearningRateOnce( this->m_OptimizerEstimateLearningRate==Once );
      optimizer->SetMaximumStepSizeInPhysicalUnits( this->m_OptimizerMaximumStepSizeInPhysicalUnits );
      optimizer->Register();

      this->m_pfGetMetricValue = nsstd::bind(&_OptimizerType::GetValue,optimizer);
      this->m_pfGetOptimizerIteration = nsstd::bind(&_OptimizerType::GetCurrentIteration,optimizer.GetPointer());
      this->m_pfGetOptimizerPosition = nsstd::bind(&PositionOptimizerCustomCast::CustomCast,optimizer.GetPointer());
      this->m_pfGetOptimizerLearningRate = nsstd::bind(&_OptimizerType::GetLearningRate,optimizer.GetPointer());
      this->m_pfGetOptimizerConvergenceValue = nsstd::bind(&_OptimizerType::GetConvergenceValue,optimizer.GetPointer());
      this->m_pfGetOptimizerScales = nsstd::bind(&PositionOptimizerCustomCast::Helper<_OptimizerType::ScalesType>, nsstd::bind(&_OptimizerType::GetScales, optimizer.GetPointer()));

      return optimizer.GetPointer();
      }
    else if ( m_OptimizerType == LBFGSB )
      {
      typedef itk::LBFGSBOptimizerv4 _OptimizerType;
      _OptimizerType::Pointer      optimizer =  _OptimizerType::New();

      optimizer->SetGradientConvergenceTolerance( this->m_OptimizerGradientConvergenceTolerance );
      optimizer->SetNumberOfIterations( this->m_OptimizerNumberOfIterations );
      optimizer->SetMaximumNumberOfCorrections( this->m_OptimizerMaximumNumberOfCorrections  );
      optimizer->SetMaximumNumberOfFunctionEvaluations( this->m_OptimizerMaximumNumberOfFunctionEvaluations );
      optimizer->SetCostFunctionConvergenceFactor( this->m_OptimizerCostFunctionConvergenceFactor );

      #define NOBOUND     0 // 00
      #define LOWERBOUND  1 // 01
      #define UPPERBOUND  2 // 10
      #define BOTHBOUND   3 // 11

      unsigned char flag = NOBOUND;
      const unsigned int sitkToITK[] = {0,1,3,2};
      if ( this->m_OptimizerLowerBound != std::numeric_limits<double>::min() )
        {
        flag |= LOWERBOUND;
        }
      if ( this->m_OptimizerUpperBound != std::numeric_limits<double>::max() )
        {
        flag |= UPPERBOUND;
        }

      _OptimizerType::BoundSelectionType boundSelection( numberOfTransformParameters );
      _OptimizerType::BoundValueType lowerBound( numberOfTransformParameters );
      _OptimizerType::BoundValueType upperBound( numberOfTransformParameters );

      boundSelection.Fill( sitkToITK[flag] );
      lowerBound.Fill( this->m_OptimizerUpperBound );
      upperBound.Fill( this->m_OptimizerUpperBound );

      optimizer->SetBoundSelection( boundSelection );
      optimizer->SetLowerBound( lowerBound  );
      optimizer->SetUpperBound( upperBound  );
      optimizer->SetTrace( m_OptimizerTrace );
      optimizer->Register();

      this->m_pfGetMetricValue = nsstd::bind(&_OptimizerType::GetValue,optimizer.GetPointer());
      this->m_pfGetOptimizerIteration = nsstd::bind(&_OptimizerType::GetCurrentIteration,optimizer.GetPointer());
      this->m_pfGetOptimizerPosition = nsstd::bind(&PositionOptimizerCustomCast::CustomCast,optimizer.GetPointer());
      this->m_pfGetOptimizerScales = nsstd::bind(&PositionOptimizerCustomCast::Helper<_OptimizerType::ScalesType>, nsstd::bind(&_OptimizerType::GetScales, optimizer.GetPointer()));

      return optimizer.GetPointer();
      }
    else if ( m_OptimizerType == Exhaustive )
      {
      typedef itk::ExhaustiveOptimizerv4<double> _OptimizerType;
      _OptimizerType::Pointer      optimizer     = _OptimizerType::New();

      optimizer->SetStepLength( this->m_OptimizerStepLength );
      optimizer->SetNumberOfSteps( sitkSTLVectorToITKArray<_OptimizerType::StepsType::ValueType>(this->m_OptimizerNumberOfSteps));

      this->m_pfGetMetricValue = nsstd::bind(&_OptimizerType::GetCurrentValue,optimizer);
      this->m_pfGetOptimizerIteration = nsstd::bind(&_OptimizerType::GetCurrentIteration,optimizer);
      this->m_pfGetOptimizerPosition = nsstd::bind(&PositionOptimizerCustomCast::CustomCast,optimizer);

      this->m_pfGetOptimizerScales = nsstd::bind(&PositionOptimizerCustomCast::Helper<_OptimizerType::ScalesType>, nsstd::bind(&_OptimizerType::GetScales, optimizer.GetPointer()));

      this->m_pfUpdateWithBestValue = nsstd::bind(&UpdateWithBestValueExhaustive<double>,
                                                  optimizer,
                                                  this->m_MetricValue,
                                                  nsstd::placeholders::_1);


      optimizer->Register();
      return optimizer.GetPointer();
      }
    else if( m_OptimizerType == Amoeba )
      {
      typedef itk::AmoebaOptimizerv4 _OptimizerType;
      _OptimizerType::Pointer      optimizer     = _OptimizerType::New();

      _OptimizerType::ParametersType simplexDelta( numberOfTransformParameters );
      simplexDelta.Fill( this->m_OptimizerSimplexDelta );
      optimizer->SetInitialSimplexDelta( simplexDelta );

      optimizer->SetNumberOfIterations( this->m_OptimizerNumberOfIterations  );
      optimizer->SetParametersConvergenceTolerance(this->m_OptimizerParametersConvergenceTolerance);
      optimizer->SetFunctionConvergenceTolerance(this->m_OptimizerFunctionConvergenceTolerance);
      optimizer->SetOptimizeWithRestarts(this->m_OptimizerWithRestarts);


      this->m_pfGetMetricValue = nsstd::bind(&_OptimizerType::GetValue,optimizer);
      this->m_pfGetOptimizerIteration = nsstd::bind(&_OptimizerType::GetCurrentIteration,optimizer);
      this->m_pfGetOptimizerPosition = nsstd::bind(&PositionOptimizerCustomCast::CustomCast,optimizer);
      this->m_pfGetOptimizerScales = nsstd::bind(&PositionOptimizerCustomCast::Helper<_OptimizerType::ScalesType>, nsstd::bind(&_OptimizerType::GetScales, optimizer.GetPointer()));

      optimizer->Register();
      return optimizer.GetPointer();
      }
    else if ( m_OptimizerType == Powell )
      {
      typedef itk::PowellOptimizerv4<double> _OptimizerType;
      _OptimizerType::Pointer optimizer = _OptimizerType::New();

      optimizer->SetMaximumIteration( this->m_OptimizerNumberOfIterations );
      optimizer->SetMaximumLineIteration( this->m_OptimizerMaximumLineIterations );
      optimizer->SetStepLength(this->m_OptimizerStepLength );
      optimizer->SetStepTolerance( this->m_OptimizerStepTolerance );
      optimizer->SetValueTolerance( this->m_OptimizerValueTolerance );

      this->m_pfGetMetricValue = nsstd::bind(&_OptimizerType::GetValue,optimizer.GetPointer());
      this->m_pfGetOptimizerIteration = nsstd::bind(&_OptimizerType::GetCurrentIteration,optimizer.GetPointer());
      this->m_pfGetOptimizerPosition = nsstd::bind(&PositionOptimizerCustomCast::CustomCast,optimizer.GetPointer());
      this->m_pfGetOptimizerScales = nsstd::bind(&PositionOptimizerCustomCast::Helper<_OptimizerType::ScalesType>, nsstd::bind(&_OptimizerType::GetScales, optimizer.GetPointer()));

      optimizer->Register();
      return optimizer.GetPointer();
      }
    else if ( m_OptimizerType == OnePlusOneEvolutionary )
      {
       typedef itk::OnePlusOneEvolutionaryOptimizerv4<double> _OptimizerType;
      _OptimizerType::Pointer optimizer = _OptimizerType::New();
      optimizer->SetMaximumIteration( this->m_OptimizerNumberOfIterations );
      optimizer->SetEpsilon( this->m_OptimizerEpsilon );
      optimizer->Initialize( this->m_OptimizerInitialRadius,
                             this->m_OptimizerGrowthFactor,
                             this->m_OptimizerShrinkFactor);

      typedef itk::Statistics::NormalVariateGenerator  GeneratorType;
      GeneratorType::Pointer generator = GeneratorType::New();
<<<<<<< HEAD
      generator->Initialize(12345);
=======
      if ( this->m_OptimizerSeed == 0 )
        {
        // use time() and clock() to generate a unlikely-to-repeat
        // seed.
        uint64_t seed =  time(ITK_NULLPTR);
        seed ^= (uint64_t)clock();
        generator->Initialize( static_cast<unsigned int>(seed) );
        }
      else
        {
        generator->Initialize(this->m_OptimizerSeed);
        }
>>>>>>> 5b7846c9
      optimizer->SetNormalVariateGenerator( generator );

      this->m_pfGetMetricValue = nsstd::bind(&_OptimizerType::GetValue,optimizer.GetPointer());
      this->m_pfGetOptimizerIteration = nsstd::bind(&_OptimizerType::GetCurrentIteration,optimizer.GetPointer());
      this->m_pfGetOptimizerPosition = nsstd::bind(&PositionOptimizerCustomCast::CustomCast,optimizer.GetPointer());
      this->m_pfGetOptimizerConvergenceValue = nsstd::bind(&_OptimizerType::GetFrobeniusNorm,optimizer.GetPointer());
      this->m_pfGetOptimizerScales = nsstd::bind(&PositionOptimizerCustomCast::Helper<_OptimizerType::ScalesType>, nsstd::bind(&_OptimizerType::GetScales, optimizer.GetPointer()));

      optimizer->Register();
      return optimizer.GetPointer();
      }
    else
      {
      sitkExceptionMacro("LogicError: Unexpected case!");
      }
  }

}
}<|MERGE_RESOLUTION|>--- conflicted
+++ resolved
@@ -27,10 +27,7 @@
 #include "itkAmoebaOptimizerv4.h"
 #include "itkPowellOptimizerv4.h"
 
-<<<<<<< HEAD
-=======
 #include <time.h>
->>>>>>> 5b7846c9
 
 
 namespace {
@@ -302,9 +299,6 @@
 
       typedef itk::Statistics::NormalVariateGenerator  GeneratorType;
       GeneratorType::Pointer generator = GeneratorType::New();
-<<<<<<< HEAD
-      generator->Initialize(12345);
-=======
       if ( this->m_OptimizerSeed == 0 )
         {
         // use time() and clock() to generate a unlikely-to-repeat
@@ -317,7 +311,6 @@
         {
         generator->Initialize(this->m_OptimizerSeed);
         }
->>>>>>> 5b7846c9
       optimizer->SetNormalVariateGenerator( generator );
 
       this->m_pfGetMetricValue = nsstd::bind(&_OptimizerType::GetValue,optimizer.GetPointer());
