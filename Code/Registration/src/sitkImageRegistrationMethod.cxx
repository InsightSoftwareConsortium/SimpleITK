/*=========================================================================
*
*  Copyright Insight Software Consortium
*
*  Licensed under the Apache License, Version 2.0 (the "License");
*  you may not use this file except in compliance with the License.
*  You may obtain a copy of the License at
*
*         http://www.apache.org/licenses/LICENSE-2.0.txt
*
*  Unless required by applicable law or agreed to in writing, software
*  distributed under the License is distributed on an "AS IS" BASIS,
*  WITHOUT WARRANTIES OR CONDITIONS OF ANY KIND, either express or implied.
*  See the License for the specific language governing permissions and
*  limitations under the License.
*
*=========================================================================*/
#include "sitkImageRegistrationMethod.h"

#include "sitkCreateInterpolator.hxx"
#include "sitkCastImageFilter.h"

#include "itkImageMaskSpatialObject.h"
#include "itkImage.h"
#include "itkImageRegistrationMethodv4.h"

#include "itkRegistrationParameterScalesFromJacobian.h"
#include "itkRegistrationParameterScalesFromIndexShift.h"
#include "itkRegistrationParameterScalesFromPhysicalShift.h"

#include "sitkImageRegistrationMethod_CreateParametersAdaptor.hxx"


template< typename TValue, typename TType>
itk::Array<TValue> sitkSTLVectorToITKArray( const std::vector< TType > & in )
{
  itk::Array<TValue> out(in.size());
  std::copy(in.begin(), in.end(), out.begin());
  return out;
}

namespace itk
{
namespace simple
{

ImageRegistrationMethod::ImageRegistrationMethod()
  : m_Interpolator(sitkLinear),
    m_InitialTransformInPlace(true),
    m_OptimizerScalesType(Manual),
    m_MetricSamplingPercentage(1,1.0),
    m_MetricSamplingStrategy(NONE),
    m_MetricUseFixedImageGradientFilter(true),
    m_MetricUseMovingImageGradientFilter(true),
    m_ShrinkFactorsPerLevel(1, 1),
    m_SmoothingSigmasPerLevel(1,0.0),
    m_SmoothingSigmasAreSpecifiedInPhysicalUnits(true),
    m_ActiveOptimizer(NULL)
{
  m_MemberFactory.reset( new  detail::MemberFunctionFactory<MemberFunctionType>( this ) );

  m_EvaluateMemberFactory.reset( new detail::MemberFunctionFactory<EvaluateMemberFunctionType>(this) );

  // m_MemberFactory->RegisterMemberFunctions< BasicPixelIDTypeList, 3 > ();
  // m_MemberFactory->RegisterMemberFunctions< BasicPixelIDTypeList, 2 > ();

  m_MemberFactory->RegisterMemberFunctions< RealPixelIDTypeList, 3 > ();
  m_MemberFactory->RegisterMemberFunctions< RealPixelIDTypeList, 2 > ();

  typedef EvaluateMemberFunctionAddressor<EvaluateMemberFunctionType> EvaluateMemberFunctionAddressorType;
  m_EvaluateMemberFactory->RegisterMemberFunctions< RealPixelIDTypeList, 3, EvaluateMemberFunctionAddressorType > ();
  m_EvaluateMemberFactory->RegisterMemberFunctions< RealPixelIDTypeList, 2, EvaluateMemberFunctionAddressorType > ();

  this->SetMetricAsMattesMutualInformation();

}


ImageRegistrationMethod::~ImageRegistrationMethod()
{
}

std::string  ImageRegistrationMethod::ToString() const
{
  std::ostringstream out;
  out << "itk::simple" << this->GetName() << std::endl;

  out << Superclass::ToString();

  if ( this->m_ActiveOptimizer )
    {
    out << "ActiveOptimizer:";
    this->m_ActiveOptimizer->Print(out, 1);
    }

  out << "  Interpolator: ";
  this->ToStringHelper(out, this->m_Interpolator);
  out << std::endl;

  out << "  Transform: ";
  this->ToStringHelper(out, this->m_InitialTransform.ToString());
  out << std::endl;

  return out.str();
}


ImageRegistrationMethod::Self&
ImageRegistrationMethod::SetInitialTransform ( const Transform &transform )
{
  this->m_InitialTransform = transform;
  this->m_InitialTransform.MakeUnique();
  this->m_InitialTransformInPlace = true;
  return *this;
    }


ImageRegistrationMethod::Self&
ImageRegistrationMethod::SetInitialTransform ( Transform &transform, bool inPlace )
{
  if (inPlace)
    {
    // The registration framework will modify this transform. We
    // need to make it unique so that it can be written to.
    transform.MakeUnique();
    }


  this->m_InitialTransform = transform;
  this->m_InitialTransformInPlace = inPlace;
  return *this;
}

ImageRegistrationMethod::Self&
ImageRegistrationMethod::SetVirtualDomain( const std::vector<uint32_t> &virtualSize,
                            const std::vector<double> &virtualOrigin,
                            const std::vector<double> &virtualSpacing,
                            const std::vector<double> &virtualDirection )
{
  const size_t dim = virtualSize.size();

  if ( virtualOrigin.size() != dim )
    {
    sitkExceptionMacro("Expected virtualOrigin to be of length " << dim << "!" );
    }

  if ( virtualSpacing.size() != dim )
    {
    sitkExceptionMacro("Expected virtualSpacing to be of length " << dim << "!" );
    }

  if ( virtualDirection.size() != dim*dim )
    {
    sitkExceptionMacro("Expected virtualDirection to be of length " << dim*dim << "!" );
    }

  this->m_VirtualDomainSize = virtualSize;
  this->m_VirtualDomainOrigin = virtualOrigin;
  this->m_VirtualDomainSpacing = virtualSpacing;
  this->m_VirtualDomainDirection = virtualDirection;
  return *this;
}

ImageRegistrationMethod::Self&
ImageRegistrationMethod::SetVirtualDomainFromImage( const Image &virtualImage )
{
  this->m_VirtualDomainSize = virtualImage.GetSize();
  this->m_VirtualDomainOrigin = virtualImage.GetOrigin();
  this->m_VirtualDomainSpacing = virtualImage.GetSpacing();
  this->m_VirtualDomainDirection = virtualImage.GetDirection();

  return *this;
}

ImageRegistrationMethod::Self&
ImageRegistrationMethod::SetMetricAsANTSNeighborhoodCorrelation(  unsigned int radius )
{
  m_MetricRadius = radius;
  m_MetricType = ANTSNeighborhoodCorrelation;
  return *this;
}


ImageRegistrationMethod::Self&
ImageRegistrationMethod::SetMetricAsCorrelation( )
{
  m_MetricType = Correlation;
  return *this;
}

ImageRegistrationMethod::Self&
ImageRegistrationMethod::SetMetricAsDemons( double intensityDifferenceThreshold )
{
  m_MetricType = Demons;
  m_MetricIntensityDifferenceThreshold = intensityDifferenceThreshold;
  return *this;
}

ImageRegistrationMethod::Self&
ImageRegistrationMethod::SetMetricAsJointHistogramMutualInformation( unsigned int numberOfHistogramBins,
                                                                     double varianceForJointPDFSmoothing )
{
  m_MetricType = JointHistogramMutualInformation;
  m_MetricNumberOfHistogramBins = numberOfHistogramBins;
  m_MetricVarianceForJointPDFSmoothing = varianceForJointPDFSmoothing;
  return *this;
}

ImageRegistrationMethod::Self&
ImageRegistrationMethod::SetMetricAsMeanSquares( )
{
  m_MetricType = MeanSquares;
  return *this;
}

ImageRegistrationMethod::Self&
ImageRegistrationMethod::SetMetricAsMattesMutualInformation( unsigned int numberOfHistogramBins )
{
  m_MetricType = MattesMutualInformation;
  m_MetricNumberOfHistogramBins = numberOfHistogramBins;
  return *this;
}


ImageRegistrationMethod::Self&
ImageRegistrationMethod::SetOptimizerAsConjugateGradientLineSearch( double learningRate,
                                                                    unsigned int numberOfIterations,
                                                                    double convergenceMinimumValue,
                                                                    unsigned int convergenceWindowSize,
                                                                    double lineSearchLowerLimit,
                                                                    double lineSearchUpperLimit,
                                                                    double lineSearchEpsilon,
                                                                    unsigned int lineSearchMaximumIterations,
                                                                    EstimateLearningRateType estimateLearningRate,
                                                                    double maximumStepSizeInPhysicalUnits )
{
  m_OptimizerType = ConjugateGradientLineSearch;
  m_OptimizerLearningRate = learningRate;
  m_OptimizerNumberOfIterations = numberOfIterations;
  m_OptimizerConvergenceMinimumValue = convergenceMinimumValue;
  m_OptimizerConvergenceWindowSize = convergenceWindowSize;
  m_OptimizerLineSearchLowerLimit = lineSearchLowerLimit;
  m_OptimizerLineSearchUpperLimit = lineSearchUpperLimit;
  m_OptimizerLineSearchEpsilon = lineSearchEpsilon;
  m_OptimizerLineSearchMaximumIterations = lineSearchMaximumIterations;
  m_OptimizerEstimateLearningRate = estimateLearningRate;
  m_OptimizerMaximumStepSizeInPhysicalUnits = maximumStepSizeInPhysicalUnits;
  return *this;
}

ImageRegistrationMethod::Self&
ImageRegistrationMethod::SetOptimizerAsRegularStepGradientDescent( double learningRate,
                                                                   double minStep,
                                                                   unsigned int numberOfIteratons,
                                                                   double relaxationFactor,
                                                                   double gradientMagnitudeTolerance,
                                                                   EstimateLearningRateType estimateLearningRate,
                                                                   double maximumStepSizeInPhysicalUnits )
{
  m_OptimizerType = RegularStepGradientDescent;
  m_OptimizerLearningRate = learningRate;
  m_OptimizerMinimumStepLength = minStep;
  m_OptimizerNumberOfIterations = numberOfIteratons;
  m_OptimizerRelaxationFactor = relaxationFactor;
  m_OptimizerGradientMagnitudeTolerance = gradientMagnitudeTolerance;
  m_OptimizerEstimateLearningRate = estimateLearningRate;
  m_OptimizerMaximumStepSizeInPhysicalUnits = maximumStepSizeInPhysicalUnits;
  return *this;
}

ImageRegistrationMethod::Self&
ImageRegistrationMethod::SetOptimizerAsGradientDescent( double learningRate,
                                                        unsigned int numberOfIteratons,
                                                        double convergenceMinimumValue,
                                                        unsigned int convergenceWindowSize,
                                                        EstimateLearningRateType estimateLearningRate,
                                                        double maximumStepSizeInPhysicalUnits )
{
  m_OptimizerType = GradientDescent;
  m_OptimizerLearningRate = learningRate;
  m_OptimizerNumberOfIterations = numberOfIteratons;
  m_OptimizerConvergenceMinimumValue = convergenceMinimumValue;
  m_OptimizerConvergenceWindowSize = convergenceWindowSize;
  m_OptimizerEstimateLearningRate = estimateLearningRate;
  m_OptimizerMaximumStepSizeInPhysicalUnits = maximumStepSizeInPhysicalUnits;
  return *this;
}

ImageRegistrationMethod::Self&
ImageRegistrationMethod::SetOptimizerAsGradientDescentLineSearch( double learningRate,
                                                                  unsigned int numberOfIterations,
                                                                  double convergenceMinimumValue,
                                                                  unsigned int convergenceWindowSize,
                                                                  double lineSearchLowerLimit,
                                                                  double lineSearchUpperLimit,
                                                                  double lineSearchEpsilon,
                                                                  unsigned int lineSearchMaximumIterations,
                                                                  EstimateLearningRateType estimateLearningRate,
                                                                  double maximumStepSizeInPhysicalUnits )
{
  m_OptimizerType = GradientDescentLineSearch;
  m_OptimizerLearningRate = learningRate;
  m_OptimizerNumberOfIterations = numberOfIterations;
  m_OptimizerConvergenceMinimumValue = convergenceMinimumValue;
  m_OptimizerConvergenceWindowSize = convergenceWindowSize;
  m_OptimizerLineSearchLowerLimit = lineSearchLowerLimit;
  m_OptimizerLineSearchUpperLimit = lineSearchUpperLimit;
  m_OptimizerLineSearchEpsilon = lineSearchEpsilon;
  m_OptimizerLineSearchMaximumIterations = lineSearchMaximumIterations;
  m_OptimizerEstimateLearningRate = estimateLearningRate;
  m_OptimizerMaximumStepSizeInPhysicalUnits = maximumStepSizeInPhysicalUnits;
  return *this;
}


ImageRegistrationMethod::Self&
ImageRegistrationMethod::SetOptimizerAsLBFGSB( double gradientConvergenceTolerance,
                                               unsigned int numberOfIterations,
                                               unsigned int maximumNumberOfCorrections,
                                               unsigned int maximumNumberOfFunctionEvaluations,
                                               double costFunctionConvergenceFactor,
                                               double lowerBound,
                                               double upperBound,
                                               bool trace )
{
  m_OptimizerType = LBFGSB;
  m_OptimizerGradientConvergenceTolerance = gradientConvergenceTolerance;
  m_OptimizerNumberOfIterations = numberOfIterations;
  m_OptimizerMaximumNumberOfCorrections = maximumNumberOfCorrections;
  m_OptimizerMaximumNumberOfFunctionEvaluations = maximumNumberOfFunctionEvaluations;
  m_OptimizerCostFunctionConvergenceFactor = costFunctionConvergenceFactor;
  m_OptimizerLowerBound = lowerBound;
  m_OptimizerUpperBound = upperBound;
  m_OptimizerTrace = trace;
  return *this;
}


ImageRegistrationMethod::Self&
ImageRegistrationMethod::SetOptimizerWeights( const std::vector<double> &weights)
{
  this->m_OptimizerWeights = weights;
  return *this;
}

std::vector<double>
ImageRegistrationMethod::GetOptimizerWeights( ) const
{
  return this->m_OptimizerWeights;
}

ImageRegistrationMethod::Self&
ImageRegistrationMethod::SetOptimizerAsExhaustive(const std::vector<unsigned int> &numberOfSteps,
                                                  double stepLength )
{
  m_OptimizerType = Exhaustive;
  m_OptimizerStepLength = stepLength;
  m_OptimizerNumberOfSteps = numberOfSteps;
  return *this;
}

ImageRegistrationMethod::Self&
ImageRegistrationMethod::SetOptimizerAsAmoeba( double simplexDelta,
                                               unsigned int numberOfIterations,
                                               double parametersConvergenceTolerance,
                                               double functionConvergenceTolerance,
                                               bool withRestarts )
{
  m_OptimizerType = Amoeba;
  m_OptimizerSimplexDelta = simplexDelta;
  m_OptimizerNumberOfIterations = numberOfIterations;
  m_OptimizerParametersConvergenceTolerance = parametersConvergenceTolerance;
  m_OptimizerFunctionConvergenceTolerance = functionConvergenceTolerance;
  m_OptimizerWithRestarts = withRestarts;
  return *this;
}

ImageRegistrationMethod::Self&
ImageRegistrationMethod::SetOptimizerAsPowell(unsigned int numberOfIterations,
                                              unsigned int maximumLineIterations,
                                              double stepLength,
                                              double stepTolerance,
                                              double valueTolerance )
{
  m_OptimizerType = Powell;
  m_OptimizerNumberOfIterations = numberOfIterations;
  m_OptimizerMaximumLineIterations = maximumLineIterations;
  m_OptimizerStepLength = stepLength;
  m_OptimizerStepTolerance = stepTolerance;
  m_OptimizerValueTolerance = valueTolerance;
  return *this;
}

ImageRegistrationMethod::Self&
ImageRegistrationMethod::SetOptimizerAsOnePlusOneEvolutionary(unsigned int numberOfIterations,
                                                              double epsilon,
                                                              double initialRadius,
                                                              double growthFactor,
                                                              double shrinkFactor,
                                                              unsigned int seed)
{
  m_OptimizerType = OnePlusOneEvolutionary;
  m_OptimizerNumberOfIterations = numberOfIterations;
  m_OptimizerEpsilon = epsilon;
  m_OptimizerInitialRadius = initialRadius;
  m_OptimizerGrowthFactor = growthFactor;
  m_OptimizerShrinkFactor = shrinkFactor;
<<<<<<< HEAD
=======
  m_OptimizerSeed = seed;
>>>>>>> 5b7846c9

  return *this;
}

ImageRegistrationMethod::Self&
ImageRegistrationMethod::SetOptimizerScales( const std::vector<double> &scales)
{
  this->m_OptimizerScalesType = Manual;
  this->m_OptimizerScales = scales;
  return *this;
}


ImageRegistrationMethod::Self&
ImageRegistrationMethod::SetMetricFixedMask( const Image &binaryMask )
{
  // todo
  m_MetricFixedMaskImage = binaryMask;
  //m_MetricFixedMaskRegion.clear();
  return *this;
 }

ImageRegistrationMethod::Self&
ImageRegistrationMethod::SetMetricMovingMask( const Image &binaryMask )
{
  m_MetricMovingMaskImage = binaryMask;
  //m_MetricMovingMaskRegion.clear();
  return *this;
}

ImageRegistrationMethod::Self&
ImageRegistrationMethod::SetOptimizerScalesFromJacobian( unsigned int centralRegionRadius )
{
  this->m_OptimizerScalesType = Jacobian;
  this->m_OptimizerScalesCentralRegionRadius = centralRegionRadius;
  this->m_OptimizerScales = std::vector<double>();
  return *this;
}

ImageRegistrationMethod::Self&
ImageRegistrationMethod::SetOptimizerScalesFromIndexShift( unsigned int centralRegionRadius,
                                                           double smallParameterVariation )
{
  this->m_OptimizerScalesType = IndexShift;
  this->m_OptimizerScalesCentralRegionRadius = centralRegionRadius;
  this->m_OptimizerScalesSmallParameterVariation = smallParameterVariation;
  this->m_OptimizerScales = std::vector<double>();
  return *this;
}

ImageRegistrationMethod::Self&
ImageRegistrationMethod::SetOptimizerScalesFromPhysicalShift( unsigned int centralRegionRadius,
                                                              double smallParameterVariation )
{
  this->m_OptimizerScalesType = PhysicalShift;
  this->m_OptimizerScalesCentralRegionRadius = centralRegionRadius;
  this->m_OptimizerScalesSmallParameterVariation = smallParameterVariation;
  this->m_OptimizerScales = std::vector<double>();
  return *this;
}

ImageRegistrationMethod::Self&
ImageRegistrationMethod::SetMetricSamplingPercentage(double percentage)
{
  m_MetricSamplingPercentage.resize(1);
  m_MetricSamplingPercentage[0] = percentage;
  return *this;
}

ImageRegistrationMethod::Self&
ImageRegistrationMethod::SetMetricSamplingPercentagePerLevel(const std::vector<double> &percentage)
{
  m_MetricSamplingPercentage = percentage;
  return *this;
}

ImageRegistrationMethod::Self&
ImageRegistrationMethod::SetMetricSamplingStrategy( MetricSamplingStrategyType strategy)
{
  m_MetricSamplingStrategy = strategy;
  return *this;
}

ImageRegistrationMethod::Self& ImageRegistrationMethod::SetMetricUseFixedImageGradientFilter(bool arg)
{
  m_MetricUseFixedImageGradientFilter = arg;
  return *this;
}

ImageRegistrationMethod::Self& ImageRegistrationMethod::SetMetricUseMovingImageGradientFilter(bool arg)
{
  m_MetricUseMovingImageGradientFilter = arg;
  return *this;
}


ImageRegistrationMethod::Self&
ImageRegistrationMethod::SetShrinkFactorsPerLevel( const std::vector<unsigned int> &shrinkFactors )
{
  this->m_ShrinkFactorsPerLevel = shrinkFactors;
  return *this;
}

ImageRegistrationMethod::Self&
ImageRegistrationMethod::SetSmoothingSigmasPerLevel( const std::vector<double> &smoothingSigmas )
{
  this->m_SmoothingSigmasPerLevel = smoothingSigmas;
  return *this;
}

ImageRegistrationMethod::Self&
ImageRegistrationMethod::SetSmoothingSigmasAreSpecifiedInPhysicalUnits(bool arg)
{
  m_SmoothingSigmasAreSpecifiedInPhysicalUnits = arg;
  return *this;
}

std::string ImageRegistrationMethod::GetOptimizerStopConditionDescription() const
{
  if (bool(this->m_pfGetOptimizerStopConditionDescription))
    {
    return this->m_pfGetOptimizerStopConditionDescription();
    }
  return this->m_StopConditionDescription;
}

unsigned int ImageRegistrationMethod::GetOptimizerIteration() const
{
  if (bool(this->m_pfGetOptimizerIteration))
    {
    return this->m_pfGetOptimizerIteration();
    }
  return this->m_Iteration;
}


std::vector<double> ImageRegistrationMethod::GetOptimizerPosition() const
{
  if(bool(this->m_pfGetOptimizerPosition))
    {
    return this->m_pfGetOptimizerPosition();
    }
  return std::vector<double>();
}


double ImageRegistrationMethod::GetOptimizerLearningRate() const
{
  if(bool(this->m_pfGetOptimizerLearningRate))
    {
    return this->m_pfGetOptimizerLearningRate();
    }
  return 0.0;
}


double ImageRegistrationMethod::GetOptimizerConvergenceValue() const
{
  if(bool(this->m_pfGetOptimizerConvergenceValue))
    {
    return this->m_pfGetOptimizerConvergenceValue();
    }
  return 0.0;
}


double ImageRegistrationMethod::GetMetricValue() const
{
  if(bool(this->m_pfGetMetricValue))
    {
    return this->m_pfGetMetricValue();
    }
  return m_MetricValue;
}

std::vector<double> ImageRegistrationMethod::GetOptimizerScales() const
{
  if(this->m_OptimizerScalesType==Manual)
    {
    return m_OptimizerScales;
    }
  else if(bool(this->m_pfGetOptimizerScales))
    {
    return this->m_pfGetOptimizerScales();
    }
  return std::vector<double>();
}


unsigned int ImageRegistrationMethod::GetCurrentLevel() const
{
  if (bool(this->m_pfGetCurrentLevel))
    {
    return this->m_pfGetCurrentLevel();
    }
  return 0;
}


template <typename TMetric>
 itk::RegistrationParameterScalesEstimator< TMetric >*
ImageRegistrationMethod::CreateScalesEstimator()
{
  switch(m_OptimizerScalesType)
    {
    case Jacobian:
    {
      typedef RegistrationParameterScalesFromJacobian<TMetric> ScalesEstimatorType;
      typename ScalesEstimatorType::Pointer scalesEstimator = ScalesEstimatorType::New();
      scalesEstimator->SetCentralRegionRadius(this->m_OptimizerScalesCentralRegionRadius);
      scalesEstimator->Register();
      return scalesEstimator;
    }
    case IndexShift:
    {
      typedef RegistrationParameterScalesFromIndexShift<TMetric> ScalesEstimatorType;
      typename ScalesEstimatorType::Pointer scalesEstimator = ScalesEstimatorType::New();
      scalesEstimator->SetCentralRegionRadius(this->m_OptimizerScalesCentralRegionRadius);
      scalesEstimator->SetSmallParameterVariation(this->m_OptimizerScalesSmallParameterVariation);
      scalesEstimator->Register();
      return scalesEstimator;
    }
    case PhysicalShift:
    {
      typedef RegistrationParameterScalesFromPhysicalShift<TMetric> ScalesEstimatorType;
      typename ScalesEstimatorType::Pointer scalesEstimator = ScalesEstimatorType::New();
      scalesEstimator->SetCentralRegionRadius(this->m_OptimizerScalesCentralRegionRadius);
      scalesEstimator->SetSmallParameterVariation(this->m_OptimizerScalesSmallParameterVariation);
      scalesEstimator->Register();
      return scalesEstimator;
    }
    case Manual:
      return NULL;
    default:
      break; // fall through to exception
    }
  sitkExceptionMacro("LogicError: Unexpected case!");

}


template<unsigned int VDimension>
itk::SpatialObject<VDimension> *
ImageRegistrationMethod::CreateSpatialObjectMask(const Image &imageMask)
{
  // this should be checked before this function
  assert(imageMask.GetDimension() == VDimension);

  // todo add the image to the spatial object, the spatial object only
  // seems to support unsigned char image types.

  Image mask = imageMask;

  if (mask.GetPixelID() != sitkUInt8)
    {
    mask = Cast(mask, sitkUInt8);
    }

  // ick assuming uint8 == uchar
  typedef itk::Image<unsigned char, VDimension> ITKImageType;
  typename ITKImageType::ConstPointer itkImage = this->CastImageToITK<ITKImageType>(mask);

  typedef itk::ImageMaskSpatialObject<VDimension> SpatialObjectMaskType;
  typename SpatialObjectMaskType::Pointer spatialMask = SpatialObjectMaskType::New();
  spatialMask->SetImage(itkImage);
  spatialMask->Register();
  return spatialMask;
}


Transform ImageRegistrationMethod::Execute ( const Image &fixed, const Image & moving )
{
  const PixelIDValueType fixedType = fixed.GetPixelIDValue();
  const unsigned int fixedDim = fixed.GetDimension();
  if ( fixed.GetPixelIDValue() != moving.GetPixelIDValue() )
    {
    sitkExceptionMacro ( << "Fixed and moving images must be the same datatype! Got "
                         << fixed.GetPixelIDValue() << " and " << moving.GetPixelIDValue() );
    }

  if ( fixed.GetDimension() != moving.GetDimension() )
    {
    sitkExceptionMacro ( << "Fixed and moving images must be the same dimensionality! Got "
                         << fixed.GetDimension() << " and " << moving.GetDimension() );
    }

  if (this->m_MemberFactory->HasMemberFunction( fixedType, fixedDim ) )
    {
    return this->m_MemberFactory->GetMemberFunction( fixedType, fixedDim )( fixed, moving );
    }

  sitkExceptionMacro( << "Filter does not support fixed image type: " << itk::simple::GetPixelIDValueAsString (fixedType) );

}

template<class TImageType>
Transform ImageRegistrationMethod::ExecuteInternal ( const Image &inFixed, const Image &inMoving )
{
  typedef TImageType     FixedImageType;
  typedef TImageType     MovingImageType;
  const unsigned int ImageDimension = FixedImageType::ImageDimension;
  //typedef itk::SpatialObject<ImageDimension> SpatialObjectMaskType;


  typedef itk::ImageRegistrationMethodv4<FixedImageType, MovingImageType>  RegistrationType;
  typename RegistrationType::Pointer   registration  = RegistrationType::New();

  // this variable will hold the initial moving then fixed, then the
  // initial to optimize.
  const std::string strIdentityTransform = "IdentityTransform";

  // Set initial moving transform
  if ( strIdentityTransform != this->m_MovingInitialTransform.GetITKBase()->GetNameOfClass())
    {
    typename RegistrationType::InitialTransformType *itkTx;
    if ( !(itkTx = dynamic_cast<typename RegistrationType::InitialTransformType *>(this->m_MovingInitialTransform.GetITKBase())) )
      {
      sitkExceptionMacro( "Unexpected error converting initial moving transform! Possible miss matching dimensions!" );
      }
    registration->SetMovingInitialTransform(itkTx);
    }

  // Set initial fixed transform
  if ( strIdentityTransform != this->m_FixedInitialTransform.GetITKBase()->GetNameOfClass())
    {
    typename RegistrationType::InitialTransformType *itkTx;
    if ( !(itkTx = dynamic_cast<typename RegistrationType::InitialTransformType *>(this->m_FixedInitialTransform.GetITKBase())) )
      {
      sitkExceptionMacro( "Unexpected error converting initial moving transform! Possible miss matching dimensions!" );
      }
    registration->SetFixedInitialTransform(itkTx);
    }

  typename RegistrationType::InitialTransformType *itkTx;
  if ( !(itkTx = dynamic_cast<typename RegistrationType::InitialTransformType *>(this->m_InitialTransform.GetITKBase())) )
    {
    sitkExceptionMacro( "Unexpected error converting initial transform! Possible miss matching dimensions!" );
    }

  registration->SetInitialTransform( itkTx );
  registration->SetInPlace(this->m_InitialTransformInPlace);


  typedef itk::ObjectToObjectOptimizerBaseTemplate<double> _OptimizerType;
  typename  _OptimizerType::Pointer optimizer = this->CreateOptimizer( itkTx->GetNumberOfParameters() );
  optimizer->UnRegister();

  // allocate optimizer early, to register the registration process
  // object's onDelete callback
  this->m_ActiveOptimizer = optimizer;
  const bool stashedDebug = this->GetDebug();
  this->DebugOff();
  this->PreUpdate( registration.GetPointer() );
  this->SetDebug(stashedDebug);


  // Get the pointer to the ITK image contained in image1
  typename FixedImageType::ConstPointer fixed = this->CastImageToITK<FixedImageType>( inFixed );
  typename MovingImageType::ConstPointer moving = this->CastImageToITK<MovingImageType>( inMoving );

  typedef itk::ImageToImageMetricv4<FixedImageType, MovingImageType> _MetricType;
  typename _MetricType::Pointer metric = this->CreateMetric<FixedImageType>();
  metric->UnRegister();
  this->SetupMetric(metric.GetPointer(), fixed.GetPointer(), moving.GetPointer());

  registration->SetMetric( metric );

  registration->SetFixedImage( fixed );
  registration->SetMovingImage( moving );

  // determine number of levels
  const unsigned int numberOfLevels = m_ShrinkFactorsPerLevel.size();
  if (m_ShrinkFactorsPerLevel.size() != m_SmoothingSigmasPerLevel.size())
    {
    sitkExceptionMacro( "Number of per level parameters for shrink factors and smoothing sigmas don't match!");
    }
  registration->SetNumberOfLevels(numberOfLevels);

  // set sampling

  // todo test enum match
  typename RegistrationType::MetricSamplingStrategyType itkSamplingStrategy = static_cast<typename RegistrationType::MetricSamplingStrategyType>(int(m_MetricSamplingStrategy));
  registration->SetMetricSamplingStrategy(itkSamplingStrategy);

  if (m_MetricSamplingPercentage.size()==1)
    {
    registration->SetMetricSamplingPercentage(this->m_MetricSamplingPercentage[0]);
    }
  else
    {
    if (m_ShrinkFactorsPerLevel.size() != m_MetricSamplingPercentage.size())
      {

      }
    typename RegistrationType::MetricSamplingPercentageArrayType param(m_MetricSamplingPercentage.size());
    std::copy(m_MetricSamplingPercentage.begin(), m_MetricSamplingPercentage.end(), param.begin());
    registration->SetMetricSamplingPercentagePerLevel(param);
    }

  typename RegistrationType::ShrinkFactorsArrayType shrinkFactorsPerLevel( m_ShrinkFactorsPerLevel.size() );
  std::copy(m_ShrinkFactorsPerLevel.begin(), m_ShrinkFactorsPerLevel.end(), shrinkFactorsPerLevel.begin());
  registration->SetShrinkFactorsPerLevel( shrinkFactorsPerLevel );

  typename RegistrationType::SmoothingSigmasArrayType smoothingSigmasPerLevel( m_SmoothingSigmasPerLevel.size() );
  std::copy(m_SmoothingSigmasPerLevel.begin(), m_SmoothingSigmasPerLevel.end(), smoothingSigmasPerLevel.begin());
  registration->SetSmoothingSigmasPerLevel( smoothingSigmasPerLevel );
  registration->SetSmoothingSigmasAreSpecifiedInPhysicalUnits(m_SmoothingSigmasAreSpecifiedInPhysicalUnits);


  // setup transform parameters adaptor
  std::vector<typename RegistrationType::TransformParametersAdaptorPointer> adaptors =
    this->CreateTransformParametersAdaptor<typename RegistrationType::TransformParametersAdaptorPointer>(registration.GetPointer());
  registration->SetTransformParametersAdaptorsPerLevel(adaptors);

  //
  // Configure Optimizer
  //
  optimizer->SetNumberOfThreads(this->GetNumberOfThreads());

  registration->SetOptimizer( optimizer );

  if ( m_OptimizerWeights.size( ) )
    {
    itk::ObjectToObjectOptimizerBaseTemplate<double>::ScalesType weights(m_OptimizerWeights.size());
    std::copy( m_OptimizerWeights.begin(), m_OptimizerWeights.end(), weights.begin() );
    optimizer->SetWeights(weights);
    }

  typename itk::RegistrationParameterScalesEstimator< _MetricType >::Pointer scalesEstimator = this->CreateScalesEstimator<_MetricType>();
  if (scalesEstimator)
    {
    scalesEstimator->UnRegister();
    scalesEstimator->SetMetric( metric );
    scalesEstimator->SetTransformForward( true );
    optimizer->SetScalesEstimator( scalesEstimator );
    }
  else if ( m_OptimizerScales.size() )
    {
    itk::ObjectToObjectOptimizerBaseTemplate<double>::ScalesType scales(m_OptimizerScales.size());
    std::copy( m_OptimizerScales.begin(), m_OptimizerScales.end(), scales.begin() );
    optimizer->SetScales(scales);
    }

  if (this->GetDebug())
    {
    registration->Print(std::cout);
    registration->GetOptimizer()->Print(std::cout);
    registration->GetMetric()->Print(std::cout);
    }

  m_pfGetOptimizerStopConditionDescription =  nsstd::bind(&_OptimizerType::GetStopConditionDescription, optimizer.GetPointer());

  m_pfGetCurrentLevel = nsstd::bind(&RegistrationType::GetCurrentLevel,registration.GetPointer());


  try
    {
    registration->Update();
    }
  catch(std::exception &e)
    {
    m_StopConditionDescription = e.what();

    m_MetricValue = this->GetMetricValue();
    m_Iteration = this->GetOptimizerIteration();

    throw;
    }


  // update measurements
  m_StopConditionDescription = registration->GetOptimizer()->GetStopConditionDescription();

  m_MetricValue = this->GetMetricValue();
  m_Iteration = this->GetOptimizerIteration();

  if (this->m_InitialTransformInPlace)
    {
    if (m_pfUpdateWithBestValue)
      {
      m_pfUpdateWithBestValue(this->m_InitialTransform.GetITKBase());
      }

    return this->m_InitialTransform;
    }
  else
    {
    // TOOD: It should not be necessary to return a composite
    // transform the sitk::Transform class is missing a constructor
    // which accepts an arbitrary ITK transform.
    typename RegistrationType::OutputTransformType* itkOutTx = registration->GetModifiableTransform();

    typedef itk::CompositeTransform<double, ImageDimension> CompositeTransformType;

    typename CompositeTransformType::Pointer comp = CompositeTransformType::New();
    comp->ClearTransformQueue();
    comp->AddTransform( itkOutTx );

    if (m_pfUpdateWithBestValue)
      {
      m_pfUpdateWithBestValue(comp);
      }

    return Transform(comp.GetPointer());
    }
}


double ImageRegistrationMethod::MetricEvaluate ( const Image &fixed, const Image & moving )
{
  const PixelIDValueType fixedType = fixed.GetPixelIDValue();
  const unsigned int fixedDim = fixed.GetDimension();
  if ( fixed.GetPixelIDValue() != moving.GetPixelIDValue() )
    {
    sitkExceptionMacro ( << "Fixed and moving images must be the same datatype! Got "
                         << fixed.GetPixelIDValue() << " and " << moving.GetPixelIDValue() );
    }

  if ( fixed.GetDimension() != moving.GetDimension() )
    {
    sitkExceptionMacro ( << "Fixed and moving images must be the same dimensionality! Got "
                         << fixed.GetDimension() << " and " << moving.GetDimension() );
    }

  if (this->m_MemberFactory->HasMemberFunction( fixedType, fixedDim ) )
    {
    return this->m_EvaluateMemberFactory->GetMemberFunction( fixedType, fixedDim )( fixed, moving );
    }

  sitkExceptionMacro( << "Filter does not support fixed image type: " << itk::simple::GetPixelIDValueAsString (fixedType) );

}



template<class TImageType>
double ImageRegistrationMethod::EvaluateInternal ( const Image &inFixed, const Image &inMoving )
{
  typedef TImageType     FixedImageType;
  typedef TImageType     MovingImageType;
  const unsigned int ImageDimension = FixedImageType::ImageDimension;
  //typedef itk::SpatialObject<ImageDimension> SpatialObjectMaskType;

 typedef itk::ImageRegistrationMethodv4<FixedImageType, MovingImageType>  RegistrationType;

  // this variable will hold the initial moving then fixed, then the
  // initial to optimize.
  const std::string strIdentityTransform = "IdentityTransform";

  // Get the pointer to the ITK image contained in image1
  typename FixedImageType::ConstPointer fixed = this->CastImageToITK<FixedImageType>( inFixed );
  typename MovingImageType::ConstPointer moving = this->CastImageToITK<MovingImageType>( inMoving );

  typedef itk::ImageToImageMetricv4<FixedImageType, MovingImageType> _MetricType;
  typename _MetricType::Pointer metric = this->CreateMetric<FixedImageType>();
  metric->UnRegister();

  this->SetupMetric(metric.GetPointer(), fixed.GetPointer(), moving.GetPointer());

  metric->SetFixedImage(fixed);
  metric->SetMovingImage(moving);

  typedef itk::CompositeTransform<double, ImageDimension> CompositeTransformType;
  typename CompositeTransformType::Pointer movingInitialCompositeTransform = CompositeTransformType::New();
  // Set initial moving transform
  if ( strIdentityTransform != this->m_MovingInitialTransform.GetITKBase()->GetNameOfClass())
    {
    typename RegistrationType::InitialTransformType *itkTx;
    if ( !(itkTx = dynamic_cast<typename RegistrationType::InitialTransformType *>(this->m_MovingInitialTransform.GetITKBase())) )
      {
      sitkExceptionMacro( "Unexpected error converting initial moving transform! Possible miss matching dimensions!" );
      }
    movingInitialCompositeTransform->AddTransform(itkTx);
    }

  // Set initial fixed transform
  if ( strIdentityTransform != this->m_FixedInitialTransform.GetITKBase()->GetNameOfClass())
    {
    typename RegistrationType::InitialTransformType *itkTx;
    if ( !(itkTx = dynamic_cast<typename RegistrationType::InitialTransformType *>(this->m_FixedInitialTransform.GetITKBase())) )
      {
      sitkExceptionMacro( "Unexpected error converting initial moving transform! Possible miss matching dimensions!" );
      }
    metric->SetFixedTransform(itkTx);
    }

  typename RegistrationType::InitialTransformType *itkTx;
  if ( !(itkTx = dynamic_cast<typename RegistrationType::InitialTransformType *>(this->m_InitialTransform.GetITKBase())) )
    {
    sitkExceptionMacro( "Unexpected error converting initial transform! Possible miss matching dimensions!" );
    }
  movingInitialCompositeTransform->AddTransform(itkTx);
  metric->SetMovingTransform(movingInitialCompositeTransform);

  metric->Initialize();

  return metric->GetValue();
}


template <class TImageType>
void
ImageRegistrationMethod::SetupMetric(
  itk::ImageToImageMetricv4<TImageType,
  TImageType,
  TImageType,
  double,
  itk::DefaultImageToImageMetricTraitsv4< TImageType, TImageType, TImageType, double >
  >*metric, const TImageType *fixed, const TImageType *moving)
{

  typedef TImageType     FixedImageType;
  typedef TImageType     MovingImageType;
  const unsigned int ImageDimension = FixedImageType::ImageDimension;
  typedef itk::SpatialObject<ImageDimension> SpatialObjectMaskType;

  metric->SetMaximumNumberOfThreads(this->GetNumberOfThreads());

  metric->SetUseFixedImageGradientFilter( m_MetricUseFixedImageGradientFilter );
  metric->SetUseMovingImageGradientFilter( m_MetricUseMovingImageGradientFilter );

  if ( this->m_VirtualDomainSize.size() != 0 )
    {
    typename FixedImageType::SpacingType itkSpacing = sitkSTLVectorToITK<typename FixedImageType::SpacingType>(this->m_VirtualDomainSpacing);
    typename FixedImageType::PointType itkOrigin = sitkSTLVectorToITK<typename FixedImageType::PointType>(this->m_VirtualDomainOrigin);
    typename FixedImageType::DirectionType itkDirection = sitkSTLToITKDirection<typename FixedImageType::DirectionType>(this->m_VirtualDomainDirection);

    typename FixedImageType::RegionType itkRegion;
    itkRegion.SetSize( sitkSTLVectorToITK<typename FixedImageType::SizeType>( this->m_VirtualDomainSize ) );

    metric->SetVirtualDomain( itkSpacing, itkOrigin, itkDirection, itkRegion );
    }

  typedef itk::InterpolateImageFunction< FixedImageType, double > FixedInterpolatorType;
  typename FixedInterpolatorType::Pointer   fixedInterpolator  = CreateInterpolator(fixed, m_Interpolator);
  metric->SetFixedInterpolator( fixedInterpolator );

  typedef itk::InterpolateImageFunction< MovingImageType, double > MovingInterpolatorType;
  typename MovingInterpolatorType::Pointer   movingInterpolator  = CreateInterpolator(moving, m_Interpolator);
  metric->SetMovingInterpolator( movingInterpolator );

  // todo implement ImageRegionSpatialObject
  if ( m_MetricFixedMaskImage.GetSize() != std::vector<unsigned int>(m_MetricFixedMaskImage.GetDimension(), 0u) )
    {
    if ( m_MetricFixedMaskImage.GetDimension() != FixedImageType::ImageDimension )
      {
      sitkExceptionMacro("FixedMaskImage does not match dimension of then fixed image!");
      }
    typename SpatialObjectMaskType::ConstPointer fixedMask = this->CreateSpatialObjectMask<ImageDimension>(m_MetricFixedMaskImage);
    fixedMask->UnRegister();
    metric->SetFixedImageMask(fixedMask);
    }

  if ( m_MetricMovingMaskImage.GetSize() != std::vector<unsigned int>(m_MetricMovingMaskImage.GetDimension(), 0u) )
    {
    if ( m_MetricMovingMaskImage.GetDimension() != MovingImageType::ImageDimension )
      {
      sitkExceptionMacro("MovingMaskImage does not match dimension of the moving image!");
      }
    typename SpatialObjectMaskType::ConstPointer movingMask = this->CreateSpatialObjectMask<ImageDimension>(m_MetricMovingMaskImage);
    movingMask->UnRegister();
    metric->SetMovingImageMask(movingMask);
    }
}


void ImageRegistrationMethod::PreUpdate( itk::ProcessObject *p )
{
  Superclass::PreUpdate(p);
}



unsigned long ImageRegistrationMethod::AddITKObserver(const itk::EventObject &e, itk::Command *c)
{
  assert(this->m_ActiveOptimizer);

  if (e.CheckEvent(&GetITKEventObject(sitkIterationEvent)))
    {
    return this->m_ActiveOptimizer->AddObserver(e,c);
    }
  return Superclass::AddITKObserver(e,c);
}

void ImageRegistrationMethod::RemoveITKObserver( EventCommand &e )
{
  assert(this->m_ActiveOptimizer);

  if (e.m_Event == sitkIterationEvent)
    {
    this->m_ActiveOptimizer->RemoveObserver(e.m_ITKTag);
    return;
    }
  return Superclass::RemoveITKObserver(e);
}

void ImageRegistrationMethod::OnActiveProcessDelete( ) throw()
{
  Superclass::OnActiveProcessDelete( );

  // clean up all pointer functions here
  this->m_pfGetOptimizerIteration = SITK_NULLPTR;
  this->m_pfGetOptimizerPosition = SITK_NULLPTR;
  this->m_pfGetOptimizerLearningRate = SITK_NULLPTR;
  this->m_pfGetOptimizerConvergenceValue = SITK_NULLPTR;
  this->m_pfGetMetricValue = SITK_NULLPTR;
  this->m_pfGetOptimizerScales = SITK_NULLPTR;
  this->m_pfGetOptimizerStopConditionDescription = SITK_NULLPTR;

  this->m_pfUpdateWithBestValue = SITK_NULLPTR;

  this->m_pfGetCurrentLevel = SITK_NULLPTR;

  this->m_ActiveOptimizer = SITK_NULLPTR;
}


}
}<|MERGE_RESOLUTION|>--- conflicted
+++ resolved
@@ -405,10 +405,7 @@
   m_OptimizerInitialRadius = initialRadius;
   m_OptimizerGrowthFactor = growthFactor;
   m_OptimizerShrinkFactor = shrinkFactor;
-<<<<<<< HEAD
-=======
   m_OptimizerSeed = seed;
->>>>>>> 5b7846c9
 
   return *this;
 }
