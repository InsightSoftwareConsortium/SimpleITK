include(sitkExternalData)
include(CMakeParseArguments)

set(SimpleITK_DATA_ROOT ${SimpleITK_SOURCE_DIR}/Testing/Data)

#-----------------------------------------------------------------------------
# SimpleITK wrapper for add_test that adds support for external data,
# and post comparison processes.
#
# ARGUMENTS
#
# [ADD_TEST ARGUMENTS...]
#   The first arguments are passed to cmake's add_test function with
#   support for the DATA{} references to external data
# TRANSFORM_COMPARE <test transform> <baseline displacement> [tolerance]
# IMAGE_COMPARE <test image> <baseline image> [tolerance]
# IMAGE_MD5_COMPARE <test image> <md5 hash>
function(sitk_add_test)
  set(options "")
  set(oneValueArgs "NAME")
  set(multiValueArgs COMMAND TRANSFORM_COMPARE IMAGE_COMPARE IMAGE_MD5_COMPARE)
  cmake_parse_arguments("_" "${options}" "${oneValueArgs}" "${multiValueArgs}" ${ARGN} )

  if ( NOT "${__TRANSFORM_COMPARE}" STREQUAL "" )
    set(COMPARE_ARGS ${COMPARE_ARGS} --compareTransform ${__TRANSFORM_COMPARE})
  endif()

  if ( NOT "${__IMAGE_COMPARE}" STREQUAL "" )
    set(COMPARE_ARGS ${COMPARE_ARGS} --compare ${__IMAGE_COMPARE})
  endif()

  if ( NOT "${__IMAGE_MD5_COMPARE}" STREQUAL "" )
    set(COMPARE_ARGS ${COMPARE_ARGS} --compare-MD5 ${__IMAGE_MD5_COMPARE})
  endif()

  if (COMPARE_ARGS)
    set(__COMMAND $<TARGET_FILE:sitkCompareDriver> ${COMPARE_ARGS} -- ${__COMMAND})
  endif()

  # Add test with data in the SimpleITKData group.
  ExternalData_add_test(SimpleITKData NAME ${__NAME} COMMAND ${__COMMAND} ${__UNPARSED_ARGUMENTS})

endfunction()


#
# This is a function which set up the environment for executing python examples and tests
#
function(sitk_add_python_test name)

  if ( NOT WRAP_PYTHON )
    return()
  endif()

  set(command "${SimpleITK_PYTHON_TEST_EXECUTABLE}")

  # add extra command which may be needed on some systems
  if(CMAKE_OSX_ARCHITECTURES)
    list(GET CMAKE_OSX_ARCHITECTURES 0 test_arch)
    set(command arch -${test_arch} ${command})
  endif()

  sitk_add_test(NAME Python.${name}
    COMMAND
      ${command}
      ${ARGN}
    )
  set_property(TEST Python.${name}
      PROPERTY LABELS Python
      )
  set_property(TEST Python.${name}
      PROPERTY ENVIRONMENT SITK_NOSHOW=YES
      )
  if (NOT SimpleITK_PYTHON_USE_VIRTUALENV)
    set_property(TEST Python.${name}
      APPEND PROPERTY ENVIRONMENT PYTHONPATH=${SimpleITK_BINARY_DIR}/Wrapping/Python
      )
  endif()

endfunction()


#
# This is a function which set up the enviroment for executing lua examples and tests
#
function(sitk_add_lua_test name)

  if ( NOT WRAP_LUA )
    return()
  endif()

  set(command "${LUA_EXECUTABLE}")

  # add extra command which may be needed on some systems
  if(CMAKE_OSX_ARCHITECTURES)
    list(GET CMAKE_OSX_ARCHITECTURES 0 test_arch)
    set(command arch -${test_arch} ${command})
  endif()

  sitk_add_test(NAME Lua.${name}
    COMMAND
      ${command}
      ${ARGN}
    )
  set_property(TEST Lua.${name}
    PROPERTY LABELS Lua
    )
  set_property(TEST Lua.${name}
    PROPERTY LABELS Lua
    )
  set_property(TEST Lua.${name}
    PROPERTY ENVIRONMENT LUA_CPATH=$<TARGET_FILE:SimpleITKLuaModule_LUA>
    )
  set_property(TEST Lua.${name}
    APPEND PROPERTY ENVIRONMENT SITK_NOSHOW=YES
    )
endfunction()


#
# This is a function which set up the enviroment for executing ruby examples and tests
#
function(sitk_add_ruby_test name)

  if ( NOT WRAP_RUBY )
    return()
  endif()

  set(command "${RUBY_EXECUTABLE}")

  # add extra command which may be needed on some systems
  if(CMAKE_OSX_ARCHITECTURES)
    list(GET CMAKE_OSX_ARCHITECTURES 0 test_arch)
    set(command arch -${test_arch} ${command})
  endif()

  sitk_add_test(NAME Ruby.${name}
    COMMAND
      ${command}
      ${ARGN}
    )
  set_property(TEST Ruby.${name}
    PROPERTY LABELS Ruby
    )
<<<<<<< HEAD
=======
  set_property(TEST Ruby.${name}
    PROPERTY LABELS Ruby
    )
>>>>>>> fafb2e76
  set_property(TEST Ruby.${name}
    PROPERTY ENVIRONMENT RUBYLIB=$<TARGET_FILE_DIR:simpleitk_RUBY>
    )
endfunction()


#
# This is a function which set up the enviroment for executing TCL examples and tests
#
function(sitk_add_tcl_test name)

  if ( NOT WRAP_TCL )
    return()
  endif()

  set(command "$<TARGET_FILE:SimpleITKTclsh>")

  # add extra command which may be needed on some systems
  if(CMAKE_OSX_ARCHITECTURES)
    list(GET CMAKE_OSX_ARCHITECTURES 0 test_arch)
    set(command arch -${test_arch} ${command})
  endif()

  sitk_add_test(NAME Tcl.${name}
    COMMAND
      ${command}
      ${ARGN}
    )
  set_property(TEST Tcl.${name}
    PROPERTY LABELS Tcl
    )
  set_property(TEST Tcl.${name}
    PROPERTY LABELS Tcl
    )
endfunction()


#
# This is a function which set up the enviroment for executing JAVA examples and tests
#
function(sitk_add_java_test name java_file)

  if ( NOT WRAP_JAVA )
    return()
  endif()

  # the root is with out extension or path, it is also assumed to the the name of the main class
  get_filename_component( _java_class ${java_file} NAME_WE )
  set( _java_file_class "${_java_class}.class" )
  set( _class_path "${CMAKE_CURRENT_BINARY_DIR}" )
  set(JAR_FILE "simpleitk-${SimpleITK_VERSION}.jar")  # from target?

  set( _JAVA_LIBRARY_PATH  "$<TARGET_FILE_DIR:SimpleITKJava_JAVA>")
  if(WIN32)
    set( _JAVA_CLASSPATH "${SimpleITK_BINARY_DIR}/Wrapping/Java/${JAR_FILE}$<SEMICOLON>${_class_path}" )
  else()
    set( _JAVA_CLASSPATH "${SimpleITK_BINARY_DIR}/Wrapping/Java/${JAR_FILE}:${_class_path}" )
  endif()

  if (NOT TARGET ${_java_class}Java)

    add_custom_command(
      OUTPUT "${_class_path}/${_java_file_class}"
      COMMAND "${CMAKE_COMMAND}"
        ARGS -E remove -f "${_class_path}/${_java_file_class}"
      COMMAND "${Java_JAVAC_EXECUTABLE}"
        ARGS -classpath "${_JAVA_CLASSPATH}"
          -d "${_class_path}"
          "${java_file}"
      DEPENDS ${java_file} ${SWIG_MODULE_SimpleITKJava_TARGET_NAME} org_itk_simple_jar
      COMMENT "Building ${_class_path}/${_java_file_class}"
      )
    add_custom_target( ${_java_class}Java ALL
      DEPENDS "${_class_path}/${_java_file_class}"
      SOURCES ${java_file}
      )
  endif()


  sitk_add_test(NAME Java.${name}
    COMMAND
      "${Java_JAVA_EXECUTABLE}"
      "-Djava.library.path=${_JAVA_LIBRARY_PATH}"
      "-classpath" "${_JAVA_CLASSPATH}"
      "${_java_class}"
      ${ARGN}
    )
  set_property(TEST Java.${name}
    PROPERTY LABELS Java
    )
  set_property(TEST Java.${name}
    PROPERTY LABELS Java
    )
endfunction()


#
# This is a function which set up the enviroment for executing R examples and tests
#
function(sitk_add_r_test name)

  if ( NOT WRAP_R )
    return()
  endif()

  set(command "${RSCRIPT_EXECUTABLE}" "--no-save" "--no-restore"
  "--no-site-file" "--no-init-file")

  # add extra command which may be needed on some systems
  if(CMAKE_OSX_ARCHITECTURES)
    list(GET CMAKE_OSX_ARCHITECTURES 0 test_arch)
    set(command arch -${test_arch} ${command})
  endif()

  sitk_add_test(NAME R.${name}
    COMMAND
      ${command}
      ${ARGN}
    )
  set_property(TEST R.${name}
    PROPERTY LABELS R
    )
  set_property(TEST R.${name}
    PROPERTY LABELS R
    )

  file(TO_NATIVE_PATH "${SimpleITK_BINARY_DIR}/Wrapping/R/R_libs" _native_path)

  set_property(TEST R.${name}
    PROPERTY ENVIRONMENT R_LIBS=${_native_path}
    )
endfunction()


#
# This is a function which compiles the program and set up the
# enviroment for executing CSharp examples and tests.
#
function(sitk_add_csharp_test name csharp_file)

  if ( NOT WRAP_CSHARP )
    return()
  endif()

  # the root is with out extension or path
  get_filename_component( CSHARP_EXECUTABLE ${csharp_file} NAME_WE )

  # make sure the executable has CSharp in it
  if ( NOT CSHARP_EXECUTABLE MATCHES "CSharp" )
    set( CSHARP_EXECUTABLE "CSharp${CSHARP_EXECUTABLE}" )
  endif()


  if (NOT TARGET "${CSHARP_EXECUTABLE}")

    # add the target to compile the test
    csharp_add_executable(
      "${CSHARP_EXECUTABLE}"
      SimpleITKCSharpManaged.dll
      ${csharp_file}
      )
  endif()

  # because each executable is it's own target we actually don't
  # need to make a target depend on this list
  list( APPEND compiled_csharp_tests "${CSHARP_BINARY_DIRECTORY}/${CSHARP_EXECUTABLE}.exe")

  add_dependencies("${CSHARP_EXECUTABLE}" SimpleITKCSharpManaged)

  # the interpreter is set to "" when none is needed
  if( CSHARP_INTERPRETER )
    sitk_add_test(NAME CSharp.${name}
      COMMAND
        "${CSHARP_INTERPRETER}"
        "${CSHARP_BINARY_DIRECTORY}/${CSHARP_EXECUTABLE}.exe"
        ${ARGN}
      )
  else ()
    sitk_add_test(NAME CSharp.${name}
      COMMAND
        "${CSHARP_BINARY_DIRECTORY}/${CSHARP_EXECUTABLE}.exe"
        ${ARGN}
      )
  endif()
  set_property(TEST CSharp.${name}
    PROPERTY LABELS CSharp
    )
endfunction()<|MERGE_RESOLUTION|>--- conflicted
+++ resolved
@@ -106,9 +106,6 @@
     PROPERTY LABELS Lua
     )
   set_property(TEST Lua.${name}
-    PROPERTY LABELS Lua
-    )
-  set_property(TEST Lua.${name}
     PROPERTY ENVIRONMENT LUA_CPATH=$<TARGET_FILE:SimpleITKLuaModule_LUA>
     )
   set_property(TEST Lua.${name}
@@ -142,12 +139,6 @@
   set_property(TEST Ruby.${name}
     PROPERTY LABELS Ruby
     )
-<<<<<<< HEAD
-=======
-  set_property(TEST Ruby.${name}
-    PROPERTY LABELS Ruby
-    )
->>>>>>> fafb2e76
   set_property(TEST Ruby.${name}
     PROPERTY ENVIRONMENT RUBYLIB=$<TARGET_FILE_DIR:simpleitk_RUBY>
     )
@@ -175,9 +166,6 @@
     COMMAND
       ${command}
       ${ARGN}
-    )
-  set_property(TEST Tcl.${name}
-    PROPERTY LABELS Tcl
     )
   set_property(TEST Tcl.${name}
     PROPERTY LABELS Tcl
@@ -238,9 +226,6 @@
   set_property(TEST Java.${name}
     PROPERTY LABELS Java
     )
-  set_property(TEST Java.${name}
-    PROPERTY LABELS Java
-    )
 endfunction()
 
 
@@ -267,9 +252,7 @@
       ${command}
       ${ARGN}
     )
-  set_property(TEST R.${name}
-    PROPERTY LABELS R
-    )
+
   set_property(TEST R.${name}
     PROPERTY LABELS R
     )
