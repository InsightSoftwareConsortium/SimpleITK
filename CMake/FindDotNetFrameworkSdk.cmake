#
# A CMake Module for finding C# .NET.
#
# The following variables are set:
#   CSHARP_DOTNET_FOUND
#   CSHARP_DOTNET_COMPILER_${version} eg. "CSHARP_DOTNET_COMPILER_v4.0.30319"
#   CSHARP_DOTNET_VERSION eg. "v4.0.30319"
#   CSHARP_DOTNET_VERSIONS eg. "v3.5, v4.0.30319"
#   DotNetFrameworkSdk_USE_FILE
#
# Additional references can be found here:
#   .NET SDK 1.1: http://www.microsoft.com/downloads/details.aspx?FamilyID=9b3a2ca6-3647-4070-9f41-a333c6b9181d&displaylang=en
#   .NET SDK 2.0: http://www.microsoft.com/downloads/details.aspx?FamilyID=fe6f2099-b7b4-4f47-a244-c96d69c35dec&displaylang=en
#   .NET SDK 3.5: http://www.microsoft.com/downloads/details.aspx?familyid=333325fd-ae52-4e35-b531-508d977d32a6&displaylang=en
#   C# Compiler options: http://msdn.microsoft.com/en-us/library/2fdbz5xd(v=VS.71).aspx
#
# This file is based on the work of GDCM:
#   http://gdcm.svn.sf.net/viewvc/gdcm/trunk/CMake/FindDotNETFrameworkSDK.cmake
# Copyright (c) 2006-2010 Mathieu Malaterre <mathieu.malaterre@gmail.com>
#

set( csharp_dotnet_valid 1 )
if( DEFINED CSHARP_DOTNET_FOUND )
  # The .NET compiler has already been found
  # It may have been reset by the user, verify it is correct
  if( NOT DEFINED CSHARP_DOTNET_COMPILER_${CSHARP_DOTNET_VERSION} )
    set( csharp_dotnet_version_user ${CSHARP_DOTNET_VERSION} )
    set( csharp_dotnet_valid 0 )
    set( CSHARP_DOTNET_FOUND 0 )
    set( CSHARP_DOTNET_VERSION "CSHARP_DOTNET_VERSION-NOTVALID" CACHE STRING "C# .NET compiler version, choices: ${CSHARP_DOTNET_VERSIONS}" FORCE )
    message( FATAL_ERROR "The C# .NET version '${csharp_dotnet_version_user}' is not valid. Please enter one of the following: ${CSHARP_DOTNET_VERSIONS}" )
  endif( )
endif( )

unset( CSHARP_DOTNET_VERSIONS CACHE ) # Clear versions

<<<<<<< HEAD
set( csharp_dotnet_framework_dir "$ENV{windir}/Microsoft.NET/Framework" )
=======
# Get the framework directory based on platform
if( ${CSHARP_PLATFORM} MATCHES "x64|itanium" )
  set( csharp_dotnet_framework_dir "$ENV{windir}/Microsoft.NET/Framework64" )
else( )
  set( csharp_dotnet_framework_dir "$ENV{windir}/Microsoft.NET/Framework" )
endif( )

# Search for .NET versions
>>>>>>> ecfa5f8c
string( REPLACE "\\" "/" csharp_dotnet_framework_dir ${csharp_dotnet_framework_dir} )
file( GLOB_RECURSE csharp_dotnet_executables "${csharp_dotnet_framework_dir}/csc.exe" )
list( SORT csharp_dotnet_executables )
list( REVERSE csharp_dotnet_executables )
foreach ( csharp_dotnet_executable ${csharp_dotnet_executables} )
  if( csharp_dotnet_valid )
    # Extract version number (eg. v4.0.30319)
    # TODO: Consider using REGEX
    string( REPLACE "${csharp_dotnet_framework_dir}/" "" csharp_dotnet_version_temp ${csharp_dotnet_executable} )
    string( REPLACE "/csc.exe" "" csharp_dotnet_version_temp ${csharp_dotnet_version_temp} )
    set( CSHARP_DOTNET_VERSION ${csharp_dotnet_version_temp} CACHE STRING "C# .NET compiler version" )
    mark_as_advanced( CSHARP_DOTNET_VERSION )

    # Add variable holding executable
    set( CSHARP_DOTNET_COMPILER_${csharp_dotnet_version_temp} ${csharp_dotnet_executable} CACHE STRING "C# .NET compiler ${csharp_dotnet_version}" FORCE )
    mark_as_advanced( CSHARP_DOTNET_COMPILER_${csharp_dotnet_version_temp} )
  endif( )
  
  # Create a list of supported compiler versions
  if( NOT DEFINED CSHARP_DOTNET_VERSIONS )
    set( CSHARP_DOTNET_VERSIONS "${csharp_dotnet_version_temp}" CACHE STRING "Available C# .NET compiler versions" FORCE )
  else( )
    set( CSHARP_DOTNET_VERSIONS "${CSHARP_DOTNET_VERSIONS}, ${csharp_dotnet_version_temp}"  CACHE STRING "Available C# .NET compiler versions" FORCE )
  endif( )
  mark_as_advanced( CSHARP_DOTNET_VERSIONS )

  # We found at least one .NET compiler version
  set( CSHARP_DOTNET_FOUND 1 CACHE INTERNAL "Boolean indicating if C# .NET was found" )
endforeach( csharp_dotnet_executable )

if( CSHARP_DOTNET_FOUND )
  # Report the found versions
  message( STATUS "Found the following C# .NET versions: ${CSHARP_DOTNET_VERSIONS}" )
endif( CSHARP_DOTNET_FOUND )

# Set USE_FILE
get_filename_component( current_list_path ${CMAKE_CURRENT_LIST_FILE} PATH )
set( DotNetFrameworkSdk_USE_FILE ${current_list_path}/UseDotNetFrameworkSdk.cmake )<|MERGE_RESOLUTION|>--- conflicted
+++ resolved
@@ -34,9 +34,6 @@
 
 unset( CSHARP_DOTNET_VERSIONS CACHE ) # Clear versions
 
-<<<<<<< HEAD
-set( csharp_dotnet_framework_dir "$ENV{windir}/Microsoft.NET/Framework" )
-=======
 # Get the framework directory based on platform
 if( ${CSHARP_PLATFORM} MATCHES "x64|itanium" )
   set( csharp_dotnet_framework_dir "$ENV{windir}/Microsoft.NET/Framework64" )
@@ -45,7 +42,6 @@
 endif( )
 
 # Search for .NET versions
->>>>>>> ecfa5f8c
 string( REPLACE "\\" "/" csharp_dotnet_framework_dir ${csharp_dotnet_framework_dir} )
 file( GLOB_RECURSE csharp_dotnet_executables "${csharp_dotnet_framework_dir}/csc.exe" )
 list( SORT csharp_dotnet_executables )
