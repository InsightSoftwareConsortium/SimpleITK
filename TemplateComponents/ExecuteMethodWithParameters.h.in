--- conflicted
+++ resolved
@@ -3,10 +3,5 @@
 
 
       /** Execute the filter on the input image$(if number_of_inputs == 2 then OUT='s'end) with the given parameters */
-<<<<<<< HEAD
-      Image Execute ( $(include ImageParameters.in)$(foreach members ,
-        ${type} in${name}) );]]end)
-=======
       Image Execute ( $(include ImageParameters.in)$(include MemberParameters.in) );]]
-end)
->>>>>>> 32a6fb15
+end)