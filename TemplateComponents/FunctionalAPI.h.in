    /**
     * \brief itk::simple::${name}ImageFilter Procedural Interface
     *
     * This function directly calls the execute method of ${name}ImageFilter
     * in order to support a procedual API
     *
     * \sa itk::simple::${name}ImageFilter for the object oriented interface
     */
<<<<<<< HEAD
    SITKBasicFilters_EXPORT Image ${name} ( $(include ImageParameters.in)$(when members $(foreach members ,
      ${type} in${name} = ${default})) );
=======
    SITKBasicFilters_EXPORT Image ${name} ( $(include ImageParameters.in)$(for i = 1,#members do
  if (number_of_inputs > 0 or i > 1) then
    OUT = OUT .. ", "
  end
    OUT= OUT .. members[i].type .. ' in' .. members[i].name .. " = " .. members[i].default
end) );
>>>>>>> 32a6fb15
<|MERGE_RESOLUTION|>--- conflicted
+++ resolved
@@ -6,14 +6,9 @@
      *
      * \sa itk::simple::${name}ImageFilter for the object oriented interface
      */
-<<<<<<< HEAD
-    SITKBasicFilters_EXPORT Image ${name} ( $(include ImageParameters.in)$(when members $(foreach members ,
-      ${type} in${name} = ${default})) );
-=======
     SITKBasicFilters_EXPORT Image ${name} ( $(include ImageParameters.in)$(for i = 1,#members do
   if (number_of_inputs > 0 or i > 1) then
     OUT = OUT .. ", "
   end
     OUT= OUT .. members[i].type .. ' in' .. members[i].name .. " = " .. members[i].default
-end) );
->>>>>>> 32a6fb15
+end) );