$(if number_of_inputs > 0 then
OUT=[[
  // Get the pointer to the ITK image contained in image1
  typename InputImageType::ConstPointer image1 =   this->CastImageToITK<InputImageType>( inImage1 );
<<<<<<< HEAD

$(for nimg=2,number_of_inputs do
=======
]] end) $(for nimg=2,number_of_inputs do
>>>>>>> 32a6fb15
OUT= OUT .. ' // Get the a pointer to the ITK image contained in image' .. nimg .. '\n'
OUT = OUT .. 'typename InputImageType' .. nimg .. '::ConstPointer image' .. nimg .. ' =\n'
OUT = OUT .. ' dynamic_cast <const InputImageType' .. nimg .. '*> ( inImage' .. nimg .. '.GetITKBase() );\n'
OUT = OUT .. '// Check that ITK image pointer was properly retrieved\n'
OUT= OUT .. '  if ( image' .. nimg ..'.IsNull() ) \n'
OUT= OUT .. ' {  sitkExceptionMacro( "Unexpected template dispatch error!" );  }\n'
end)<|MERGE_RESOLUTION|>--- conflicted
+++ resolved
@@ -2,12 +2,7 @@
 OUT=[[
   // Get the pointer to the ITK image contained in image1
   typename InputImageType::ConstPointer image1 =   this->CastImageToITK<InputImageType>( inImage1 );
-<<<<<<< HEAD
-
-$(for nimg=2,number_of_inputs do
-=======
 ]] end) $(for nimg=2,number_of_inputs do
->>>>>>> 32a6fb15
 OUT= OUT .. ' // Get the a pointer to the ITK image contained in image' .. nimg .. '\n'
 OUT = OUT .. 'typename InputImageType' .. nimg .. '::ConstPointer image' .. nimg .. ' =\n'
 OUT = OUT .. ' dynamic_cast <const InputImageType' .. nimg .. '*> ( inImage' .. nimg .. '.GetITKBase() );\n'
